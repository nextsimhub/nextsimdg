--- conflicted
+++ resolved
@@ -19,9 +19,7 @@
     endif()
 endif()
 
-<<<<<<< HEAD
-find_package(Boost COMPONENTS program_options REQUIRED)
-=======
+
 # Regarding Boost.Log, if our application consists of more
 # than one modules that use it, we must link to the shared
 # version. If we have a single executable or a single module
@@ -33,7 +31,6 @@
 add_definitions(-DBOOST_ALL_DYN_LINK)
 find_package(Boost COMPONENTS program_options log REQUIRED)
 
->>>>>>> b2897a04
 find_package(Catch2 REQUIRED)
 find_package(Eigen3 3.3 REQUIRED)
 
