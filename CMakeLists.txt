--- conflicted
+++ resolved
@@ -9,6 +9,7 @@
 option(WITH_THREADS "Build with support for openmp" OFF)
 option(ENABLE_MPI "Enable distributed-memory parallelization with MPI" OFF)
 option(ENABLE_XIOS "Enable XIOS library for IO" OFF)
+option(ENABLE_OASIS "Enable the OASIS interface" OFF)
 option(BUILD_TESTS "Build the tests" ON)
 set(DynamicsType
     "DG2"
@@ -59,14 +60,6 @@
 
 set(Python_FIND_VIRTUALENV FIRST)
 find_package(Python COMPONENTS Interpreter)
-
-# Do we want to include the OASIS interface? It'll only work if we have MPI
-if(ENABLE_MPI)
-    option(ENABLE_OASIS "Enable the OASIS interface" OFF)
-    if(ENABLE_OASIS)
-        find_package(OASIS)
-    endif ()
-endif ()
 
 # The location of the module_builder.py scripts
 set(ScriptDirectory "${PROJECT_SOURCE_DIR}/scripts")
@@ -153,13 +146,29 @@
     )
 endif()
 
+# Do we want to include the OASIS interface? It'll only work if we have MPI
+if (ENABLE_OASIS)
+    if (ENABLE_MPI)
+        message(STATUS "Building with OASIS support")
+        find_package(OASIS REQUIRED)
+        pkg_search_module(NETCDF REQUIRED netcdf-fortran)
+        target_compile_definitions(nextsimlib PUBLIC USE_OASIS)
+
+        target_link_directories(nextsimlib PUBLIC ${OASIS_LIBRARIES})
+        target_link_libraries(nextsimlib PUBLIC oasis.cbind mct mpeu psmile.MPI1 scrip netcdff)
+        target_include_directories(nextsimlib PRIVATE ${OASIS_INCLUDES})
+    else ()
+        message(FATAL_ERROR "Not building with OASIS support, because MPI is not enabled" .)
+    endif ()
+endif ()
+
 # OpenMP
 if(WITH_THREADS)
     find_package(OpenMP REQUIRED)
     target_link_libraries(nextsimlib PUBLIC OpenMP::OpenMP_CXX)
 endif()
 
-# Set an empty list of sources
+# Set an empty list of sources netcdf netcdfff
 set(NextsimSources "")
 # Set an empty list of include directories
 set(NextsimIncludeDirs "")
@@ -174,52 +183,6 @@
     add_subdirectory("${compo}")
 endforeach()
 
-<<<<<<< HEAD
-add_library(nextsimlib SHARED ${NextsimSources})
-target_compile_definitions(nextsimlib
-    PRIVATE
-    $<$<BOOL:${ENABLE_MPI}>:USE_MPI>
-    $<$<BOOL:${ENABLE_XIOS}>:USE_XIOS>
-    $<$<BOOL:${ENABLE_OASIS}>:USE_OASIS>
-    DGCOMP=${DGComp}
-    DGSTRESSCOMP=${DGStressComp}
-    CGDEGREE=${CGDegree}
-    )
-target_include_directories(nextsimlib
-    PRIVATE
-    "${CMAKE_CURRENT_SOURCE_DIR}"
-    "${NextsimIncludeDirs}"
-    $<$<BOOL:${ENABLE_XIOS}>:${xios_INCLUDES}>
-    $<$<BOOL:${ENABLE_XIOS}>:${xios_EXTERNS}/blitz/>
-    $<$<BOOL:${ENABLE_XIOS}>:${xios_EXTERNS}/rapidxml/include>
-    $<$<BOOL:${ENABLE_OASIS}>:${OASIS_INCLUDES}>
-    PUBLIC
-    "${netCDF_INCLUDE_DIR}"
-    )
-
-target_link_directories(nextsimlib PUBLIC "${netCDF_LIB_DIR}" $<$<BOOL:${ENABLE_MPI}>:${xios_LIBRARIES}> $<$<BOOL:${ENABLE_OASIS}>:${OASIS_LIBRARIES}>)
-target_link_libraries(nextsimlib PUBLIC
-    $<$<BOOL:${ENABLE_XIOS}>:xios>
-    $<$<BOOL:${ENABLE_XIOS}>:HDF5::HDF5>
-    $<$<BOOL:${ENABLE_OASIS}>:mct mpeu psmile.MPI1 scrip oasis.cbind>
-    Boost::program_options Boost::log "${NSDG_NetCDF_Library}" Eigen3::Eigen
-    $<$<BOOL:${ENABLE_MPI}>:MPI::MPI_C> $<$<BOOL:${ENABLE_MPI}>:MPI::MPI_CXX>
-    "${FORTRAN_RUNTIME_LIB}"
-    )
-
-add_executable(nextsim ./core/src/main.cpp)
-target_compile_definitions(nextsim
-    PRIVATE
-    $<$<BOOL:${ENABLE_MPI}>:USE_MPI>
-    $<$<BOOL:${ENABLE_XIOS}>:USE_XIOS>
-    $<$<BOOL:${ENABLE_OASIS}>:USE_OASIS>
-    )
-target_include_directories(nextsim PRIVATE
-    "${CMAKE_CURRENT_SOURCE_DIR}"
-    "${NextsimIncludeDirs}"
-    )
-target_link_libraries(nextsim PUBLIC nextsimlib)
-=======
 target_sources(nextsimlib PRIVATE ${NextsimSources})
 target_include_directories(nextsimlib PRIVATE "${CMAKE_CURRENT_SOURCE_DIR}" "${NextsimIncludeDirs}")
 
@@ -228,7 +191,6 @@
 target_link_libraries(nextsim PRIVATE nextsimlib)
 # nextsimlib does not expose the needed includes so they need to be set again
 target_include_directories(nextsim PRIVATE "${CMAKE_CURRENT_SOURCE_DIR}" "${NextsimIncludeDirs}")
->>>>>>> a3a2fc3d
 
 # Generate the restart files that don't require additional data
 add_subdirectory(run)