cmake_minimum_required(VERSION 3.12)

set(CMAKE_CXX_STANDARD 17)

project(nextsim_dg)

find_package(PkgConfig)
pkg_search_module(NETCDF_CXX4 netcdf-cxx4)
if (NETCDF_CXX4_FOUND)
    set(NSDG_NetCDF_Library "${NETCDF_CXX4_LIBRARIES}")
    set(netCDF_INCLUDE_DIR "${NETCDF_CXX4_INCLUDE_DIRS}")
    set(netCDF_LIB_DIR "${NETCDF_CXX4_LIBRARY_DIRS}")
else()
    find_package(netCDF REQUIRED)
    if("${CMAKE_HOST_SYSTEM_NAME}" STREQUAL "Darwin")
        set(NSDG_NetCDF_Library "netcdf-cxx4")
    else()
        set(NSDG_NetCDF_Library "netcdf_c++4")
    endif()
endif()

OPTION(WITH_THREADS      "Build with support for openmp" OFF)

find_package(OpenMP)
if (OPENMP_FOUND)
   IF(WITH_THREADS)
	set (CMAKE_C_FLAGS "${CMAKE_C_FLAGS} ${OpenMP_C_FLAGS}")
    	set (CMAKE_CXX_FLAGS "${CMAKE_CXX_FLAGS} ${OpenMP_CXX_FLAGS}")
    	set (CMAKE_EXE_LINKER_FLAGS "${CMAKE_EXE_LINKER_FLAGS} ${OpenMP_EXE_LINKER_FLAGS}")
   endif()
endif()



# Regarding Boost.Log, if our application consists of more
# than one modules that use it, we must link to the shared
# version. If we have a single executable or a single module
# that works, we may use the static version.
# By default, it is assumed that the library is built in
# static mode. Use the following definition to indicate that
# the code will be linked against dynamically loaded boost
# libraries.
add_definitions(-DBOOST_ALL_DYN_LINK)
find_package(Boost COMPONENTS program_options log REQUIRED)

# Add the doctest header library
set(DOCTEST_INCLUDE_DIR ${CMAKE_CURRENT_SOURCE_DIR}/lib)
add_library(doctest::doctest IMPORTED INTERFACE)
set_property(TARGET doctest::doctest PROPERTY INTERFACE_INCLUDE_DIRECTORIES "${DOCTEST_INCLUDE_DIR}")

find_package(Eigen3 3.4 REQUIRED)

<<<<<<< HEAD
find_package(PythonInterp REQUIRED)
=======
option(ENABLE_MPI "Enable distributed-memory parallelization with MPI" OFF)
if(ENABLE_MPI)
  find_package(MPI REQUIRED COMPONENTS C CXX)
endif()

>>>>>>> 310724ab

# To add netCDF to a target:
# target_include_directories(target PUBLIC ${netCDF_INCLUDE_DIR})
# target_link_directories(target PUBLIC ${netCDF_LIB_DIR})
# target_link_libraries(target LINK_PUBLIC "${NSDG_NetCDF_Library}")

# Set the list of components that define modules. Component subdirectories are
# contained in this directory level and contain src/modules/ and
# src/modules/include/ subdirectories
#set(ModularComponents
#"physics"
#)

# The location of the module_builder.py scripts
set(ScriptDirectory "${PROJECT_SOURCE_DIR}/scripts")
set(ModuleBuilderScript "${ScriptDirectory}/module_builder.py")
set(ModuleHeaderScript "${ScriptDirectory}/module_header.py")

# Set the components which provide source or object code to the main model
set(CodeComponents
"physics"
"dynamics"
)

# The exact selection of dimensions and Types available to ModelArray
if(True)
    set(ModelArrayStructure "discontinuousgalerkin")
endif()

# Set an empty list of sources
set(NextsimSources "")

# Set an empty list of include directories
set(NextsimIncludeDirs "")

# Build the core model. Defines the 'parse_modules' target
add_subdirectory(core)


# Build all components
foreach(compo ${CodeComponents})
    add_subdirectory("${compo}")
endforeach()

add_library(nextsimlib SHARED ${NextsimSources})
target_compile_definitions(nextsimlib
  PRIVATE
    $<$<BOOL:${ENABLE_MPI}>:USE_MPI>
)
target_include_directories(nextsimlib
    PRIVATE
    "${CMAKE_CURRENT_SOURCE_DIR}"
    "${NextsimIncludeDirs}"
    PUBLIC
    "${netCDF_INCLUDE_DIR}"
    )
target_link_directories(nextsimlib PUBLIC "${netCDF_LIB_DIR}")
target_link_libraries(nextsimlib PUBLIC
    Boost::program_options Boost::log "${NSDG_NetCDF_Library}" Eigen3::Eigen
    $<$<BOOL:${ENABLE_MPI}>:MPI::MPI_C> $<$<BOOL:${ENABLE_MPI}>:MPI::MPI_CXX>
    )

add_executable(nextsim ./core/src/main.cpp)
target_compile_definitions(nextsim
  PRIVATE
    $<$<BOOL:${ENABLE_MPI}>:USE_MPI>
)
target_include_directories(nextsim PRIVATE
    "${CMAKE_CURRENT_SOURCE_DIR}"
    "${NextsimIncludeDirs}"
    )
target_link_libraries(nextsim PUBLIC nextsimlib)<|MERGE_RESOLUTION|>--- conflicted
+++ resolved
@@ -50,15 +50,12 @@
 
 find_package(Eigen3 3.4 REQUIRED)
 
-<<<<<<< HEAD
 find_package(PythonInterp REQUIRED)
-=======
+
 option(ENABLE_MPI "Enable distributed-memory parallelization with MPI" OFF)
 if(ENABLE_MPI)
   find_package(MPI REQUIRED COMPONENTS C CXX)
 endif()
-
->>>>>>> 310724ab
 
 # To add netCDF to a target:
 # target_include_directories(target PUBLIC ${netCDF_INCLUDE_DIR})
