--- conflicted
+++ resolved
@@ -4,12 +4,7 @@
 set(BaseSources
     "main.cpp"
     "Logged.cpp"
-<<<<<<< HEAD
-    "Timed.cpp"
-    "CountTimer.cpp" # TODO: basic timer for testing only
-=======
     "Timer.cpp"
->>>>>>> 605ceeb5
     "Model.cpp"
     "Iterator.cpp"
     "SimpleIterant.cpp"
@@ -17,10 +12,6 @@
 
 set(BaseHeaders
     "${INC}/Logged.hpp"
-<<<<<<< HEAD
-    "${INC}/Timed.hpp"
-=======
->>>>>>> 605ceeb5
     "${INC}/Timer.hpp"
     "${INC}/Model.hpp"
     "${INC}/Iterator.hpp"
