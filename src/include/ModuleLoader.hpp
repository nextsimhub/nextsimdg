--- conflicted
+++ resolved
@@ -33,13 +33,7 @@
     {
         return m_availableImplementationNames.at(module);
     }
-<<<<<<< HEAD
-
-    template<class T>
-    std::unique_ptr<T> getInstance() const;
-=======
     template <class T> std::unique_ptr<T> getInstance() const;
->>>>>>> c4b38c57
 
     template <class T> T& getImplementation();
 
