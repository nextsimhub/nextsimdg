name: compile code and tests

on:
  push:
    branches: [ main, develop, issue15_CI_workflow ]
  pull_request:
    branches: [ main, develop,  issue15_CI_workflow ]

jobs:

  clang-on-mac:

    runs-on: macos-latest

    steps:
    - uses: actions/checkout@v2
    - name: clang
      run: |
        brew install clang-format
        cd src
        clang-format --dry-run -Werror *cpp include/*hpp
  
  
  build-on-ubuntu:

    runs-on: ubuntu-latest

    steps:
    - uses: actions/checkout@v2
    - name: installs
      run: |
        sudo apt-get update
        sudo apt-get install netcdf-bin libnetcdf-c++4-dev libboost-all-dev cmake
        git clone -b v2.x https://github.com/catchorg/Catch2.git
        cd Catch2
        cmake -Bbuild -H. -DBUILD_TESTING=OFF
        sudo cmake --build build/ --target install
        cd ..
    - name: make
      run: |
        cmake .
        make

  build-on-mac:

    runs-on: macos-latest

    steps:
    - uses: actions/checkout@v2
    - name: installs
      run: |
        brew install netcdf
        brew install boost
        brew install catch2
        brew install cmake
    - name: make
      run: |
        cmake .
        make
        
        

  tests-on-mac:

    runs-on: macos-latest

    steps:
    - uses: actions/checkout@v2
    - name: installs
      run: |
        brew install netcdf
        brew install boost
        brew install catch2
        brew install cmake
    - name: make
      run: |
        cmake .
        make        
    - name: run tests
      run: |
        cd test
<<<<<<< HEAD
        for file in $(ls test*); do ./$file; done
=======
        ./testIterator
        ./testSimpleIter
>>>>>>> d79f042c

  
  tests-on-ubuntu:

    runs-on: ubuntu-latest

    steps:
    - uses: actions/checkout@v2
    - name: installs
      run: |
        sudo apt-get update
        sudo apt-get install netcdf-bin libnetcdf-c++4-dev libboost-all-dev cmake
        git clone -b v2.x https://github.com/catchorg/Catch2.git
        cd Catch2
        cmake -Bbuild -H. -DBUILD_TESTING=OFF
        sudo cmake --build build/ --target install
        cd ..
    - name: make
      run: |
        cmake .
        make
    - name: run tests
      run: |
        cd test
        for file in $(ls test*); do ./$file; done<|MERGE_RESOLUTION|>--- conflicted
+++ resolved
@@ -79,12 +79,8 @@
     - name: run tests
       run: |
         cd test
-<<<<<<< HEAD
         for file in $(ls test*); do ./$file; done
-=======
-        ./testIterator
-        ./testSimpleIter
->>>>>>> d79f042c
+
 
   
   tests-on-ubuntu:
