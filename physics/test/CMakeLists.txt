# Build the unit, integration and model tests for neXtSIM

set(CoreSourceDir "${PROJECT_SOURCE_DIR}/core/src")
set(CoreModulesDir "${CoreSourceDir}/modules")
set(SourceDir "../src")
set(ModulesDir "${SourceDir}/modules")

# add_executable(testexe
#   test/TestSrc.cpp
#   otherSource.cpp)
#target_link_libraries(testexe PRIVATE doctest::doctest)

add_executable(testIceGrowth
    "IceGrowth_test.cpp"
    "${SourceDir}/IceGrowth.cpp"
    "${SourceDir}/IceMinima.cpp"
    "${CoreSourceDir}/Configurator.cpp"
    "${CoreSourceDir}/ConfiguredModule.cpp"
    "${CoreSourceDir}/ModelArray.cpp"
    "${CoreSourceDir}/ModelComponent.cpp"
    "${CoreSourceDir}/MissingData.cpp"
    "${CoreSourceDir}/${ModelArrayStructure}/ModelArrayDetails.cpp"
    "${CoreSourceDir}/NZLevels.cpp"
    "${ModulesDir}/IceThermodynamicsModule.cpp"
    "${ModulesDir}/LateralIceSpreadModule.cpp"
    "${ModulesDir}/HiblerSpread.cpp"
    "${ModulesDir}/ThermoIce0.cpp"
    "${ModulesDir}/ThermoWinton.cpp"
    "${ModulesDir}/UniformOcean.cpp"
    "${CoreModulesDir}/IFreezingPointModule.cpp"
    "${CoreSourceDir}/Time.cpp"
    )
target_include_directories(testIceGrowth PRIVATE
    "${CoreSourceDir}"
    "${CoreSourceDir}/${ModelArrayStructure}"
    "${CoreModulesDir}"
    "${SourceDir}"
    "${ModulesDir}"
    )
target_link_libraries(testIceGrowth PRIVATE Boost::program_options Boost::log doctest::doctest Eigen3::Eigen)

add_executable(testThermoWinton
    "ThermoWintonTemperature_test.cpp"
    "${CoreSourceDir}/Configurator.cpp"
    "${CoreSourceDir}/ConfiguredModule.cpp"
    "${CoreSourceDir}/ModelArray.cpp"
    "${CoreSourceDir}/${ModelArrayStructure}/ModelArrayDetails.cpp"
    "${CoreSourceDir}/ModelComponent.cpp"
    "${CoreSourceDir}/MissingData.cpp"
    "${CoreSourceDir}/NZLevels.cpp"
    "${SourceDir}/IceMinima.cpp"
    "${ModulesDir}/LateralIceSpreadModule.cpp"
    "${ModulesDir}/HiblerSpread.cpp"
    "${ModulesDir}/ThermoWinton.cpp"
    "${ModulesDir}/UniformOcean.cpp"
    "${CoreModulesDir}/IFreezingPointModule.cpp"
    "${CoreSourceDir}/Time.cpp"
    )
target_include_directories(testThermoWinton PRIVATE
    "${CoreSourceDir}"
    "${CoreSourceDir}/${ModelArrayStructure}"
    "${CoreModulesDir}"
    "${SourceDir}"
    "${ModulesDir}"
    )
target_link_libraries(testThermoWinton PRIVATE Boost::program_options Boost::log doctest::doctest Eigen3::Eigen)

add_executable(testFEFluxes
    "FiniteElementFluxes_test.cpp"
    "${CoreSourceDir}/Configurator.cpp"
    "${CoreSourceDir}/ConfiguredModule.cpp"
    "${CoreSourceDir}/ModelArray.cpp"
    "${CoreSourceDir}/ModelComponent.cpp"
    "${CoreSourceDir}/MissingData.cpp"
    "${CoreModulesDir}/IFreezingPointModule.cpp"
    "${CoreSourceDir}/${ModelArrayStructure}/ModelArrayDetails.cpp"
    "${ModulesDir}/FiniteElementFluxes.cpp"
    "${ModulesDir}/FiniteElementSpecHum.cpp"
    "${ModulesDir}/IIceAlbedoModule.cpp"
    "${ModulesDir}/SMUIceAlbedo.cpp"
    "${ModulesDir}/CCSMIceAlbedo.cpp"
    "${ModulesDir}/SMU2IceAlbedo.cpp"
<<<<<<< HEAD
    "${ModulesDir}/MU71Albedo.cpp"
=======
    "${ModulesDir}/UniformOcean.cpp"
>>>>>>> 55073df7
    "${CoreSourceDir}/Time.cpp"
    )
target_include_directories(testFEFluxes PRIVATE
    "${CoreSourceDir}"
    "${CoreSourceDir}/${ModelArrayStructure}"
    "${CoreModulesDir}"
    "${SourceDir}"
    "${ModulesDir}"
    )
target_link_libraries(testFEFluxes PRIVATE Boost::program_options Boost::log doctest::doctest Eigen3::Eigen)


add_executable(testERA5Atm
    "ERA5Atm_test.cpp"
    "${ModulesDir}/ERA5Atmosphere.cpp"
    "${CoreSourceDir}/Configurator.cpp"
    "${CoreSourceDir}/ConfiguredModule.cpp"
    "${CoreSourceDir}/CommonRestartMetadata.cpp"
    "${CoreSourceDir}/ModelArray.cpp"
    "${CoreSourceDir}/${ModelArrayStructure}/ModelArrayDetails.cpp"
    "${CoreSourceDir}/ModelComponent.cpp"
    "${CoreSourceDir}/ModelMetadata.cpp"
    "${CoreSourceDir}/MissingData.cpp"
    "${CoreSourceDir}/NZLevels.cpp"
    "${CoreSourceDir}/ParaGridIO.cpp"
    "${CoreSourceDir}/FileCallbackCloser.cpp"
    "${CoreModulesDir}/IFreezingPointModule.cpp"
    "${CoreModulesDir}/IStructureModule.cpp"
    "${CoreModulesDir}/RectangularGrid.cpp"
    "${CoreModulesDir}/DevGrid.cpp"
    "${CoreModulesDir}/ParametricGrid.cpp"
    "${ModulesDir}/FiniteElementFluxes.cpp"
    "${ModulesDir}/FiniteElementSpecHum.cpp"
    "${ModulesDir}/FluxCalculationModule.cpp"
    "${ModulesDir}/IIceAlbedoModule.cpp"
    "${ModulesDir}/SMUIceAlbedo.cpp"
    "${ModulesDir}/CCSMIceAlbedo.cpp"
    "${ModulesDir}/SMU2IceAlbedo.cpp"
<<<<<<< HEAD
    "${ModulesDir}/MU71Albedo.cpp"
=======
    "${ModulesDir}/UniformOcean.cpp"
>>>>>>> 55073df7
    "${CoreSourceDir}/Time.cpp"
    )
target_compile_definitions(testERA5Atm PRIVATE TEST_FILE_SOURCE=${CMAKE_CURRENT_SOURCE_DIR})
target_include_directories(testERA5Atm PRIVATE
    "${CoreSourceDir}"
    "${CoreSourceDir}/${ModelArrayStructure}"
    "${CoreModulesDir}"
    "${SourceDir}"
    "${ModulesDir}"
    "${netCDF_INCLUDE_DIR}"
    )
target_link_directories(testERA5Atm PUBLIC "${netCDF_LIB_DIR}")
target_link_libraries(testERA5Atm PRIVATE Boost::program_options Boost::log doctest::doctest Eigen3::Eigen "${NSDG_NetCDF_Library}")
file(COPY "${CMAKE_CURRENT_SOURCE_DIR}/era5_test128x128.nc"
     DESTINATION "${CMAKE_CURRENT_BINARY_DIR}")

add_executable(testTOPAZOcn
    "TOPAZOcn_test.cpp"
    "${ModulesDir}/TOPAZOcean.cpp"
    "${SourceDir}/SlabOcean.cpp"
    "${CoreSourceDir}/Configurator.cpp"
    "${CoreSourceDir}/ConfiguredModule.cpp"
    "${CoreSourceDir}/CommonRestartMetadata.cpp"
    "${CoreSourceDir}/ModelArray.cpp"
    "${CoreSourceDir}/${ModelArrayStructure}/ModelArrayDetails.cpp"
    "${CoreSourceDir}/ModelComponent.cpp"
    "${CoreSourceDir}/ModelMetadata.cpp"
    "${CoreSourceDir}/MissingData.cpp"
    "${CoreSourceDir}/NZLevels.cpp"
    "${CoreSourceDir}/ParaGridIO.cpp"
    "${CoreSourceDir}/FileCallbackCloser.cpp"
    "${CoreModulesDir}/IFreezingPointModule.cpp"
    "${CoreModulesDir}/IStructureModule.cpp"
    "${CoreModulesDir}/DevGrid.cpp"
    "${CoreModulesDir}/RectangularGrid.cpp"
    "${CoreModulesDir}/ParametricGrid.cpp"
    "${CoreSourceDir}/Time.cpp"
    "${ModulesDir}/IceOceanHeatFluxModule.cpp"
    "${ModulesDir}/BasicIceOceanHeatFlux.cpp"
    )
target_compile_definitions(testTOPAZOcn PRIVATE TEST_FILE_SOURCE=${CMAKE_CURRENT_SOURCE_DIR})
target_include_directories(testTOPAZOcn PRIVATE
    "${CoreSourceDir}"
    "${CoreSourceDir}/${ModelArrayStructure}"
    "${CoreModulesDir}"
    "${SourceDir}"
    "${ModulesDir}"
    "${netCDF_INCLUDE_DIR}"
    )
target_link_directories(testTOPAZOcn PUBLIC "${netCDF_LIB_DIR}")
target_link_libraries(testTOPAZOcn PRIVATE Boost::program_options Boost::log doctest::doctest Eigen3::Eigen "${NSDG_NetCDF_Library}")
file(COPY "${CMAKE_CURRENT_SOURCE_DIR}/topaz_test128x128.nc"
     DESTINATION "${CMAKE_CURRENT_BINARY_DIR}")

add_executable(testBIOHFluxes
    "BasicIceOceanFlux_test.cpp"
    "${ModulesDir}/BasicIceOceanHeatFlux.cpp"
    "${ModulesDir}/UniformOcean.cpp"
    "${CoreSourceDir}/Configurator.cpp"
    "${CoreSourceDir}/ConfiguredModule.cpp"
    "${CoreSourceDir}/ModelArray.cpp"
    "${CoreSourceDir}/ModelComponent.cpp"
    "${CoreSourceDir}/MissingData.cpp"
    "${CoreModulesDir}/IFreezingPointModule.cpp"
    "${CoreSourceDir}/Time.cpp"
    "${CoreSourceDir}/${ModelArrayStructure}/ModelArrayDetails.cpp"
    )
target_include_directories(testBIOHFluxes PRIVATE
    "${CoreSourceDir}"
    "${CoreSourceDir}/${ModelArrayStructure}"
    "${CoreModulesDir}"
    "${SourceDir}"
    "${ModulesDir}"
    )
target_link_libraries(testBIOHFluxes PRIVATE Boost::program_options Boost::log doctest::doctest Eigen3::Eigen)

add_executable(testSpecHum
    "SpecificHumidity_test.cpp"
    "${ModulesDir}/FiniteElementSpecHum.cpp"
    )
target_include_directories(testSpecHum PRIVATE
    "${ModulesDir}"
    )
target_link_libraries(testSpecHum PRIVATE doctest::doctest)

add_executable(testUniformOcean
    "UniformOcean_test.cpp"
    "${ModulesDir}/UniformOcean.cpp"
    "${CoreSourceDir}/Configurator.cpp"
    "${CoreSourceDir}/ConfiguredModule.cpp"
    "${CoreSourceDir}/MissingData.cpp"
    "${CoreSourceDir}/ModelArray.cpp"
    "${CoreSourceDir}/ModelComponent.cpp"
    "${CoreModulesDir}/IFreezingPointModule.cpp"
    "${CoreSourceDir}/${ModelArrayStructure}/ModelArrayDetails.cpp"
)
target_include_directories(testUniformOcean PRIVATE
    "${CoreSourceDir}"
    "${CoreSourceDir}/${ModelArrayStructure}"
    "${CoreModulesDir}"
    "${ModulesDir}"
    )
target_link_libraries(testUniformOcean PRIVATE Boost::program_options Boost::log doctest::doctest Eigen3::Eigen)

add_executable(testConstantOcn
    "ConstantOceanBoundary_test.cpp"
    "${ModulesDir}/ConstantOceanBoundary.cpp"
    "${CoreSourceDir}/Configurator.cpp"
    "${CoreSourceDir}/ConfiguredModule.cpp"
    "${CoreSourceDir}/ModelArray.cpp"
    "${CoreSourceDir}/ModelComponent.cpp"
    "${CoreSourceDir}/MissingData.cpp"
    "${CoreModulesDir}/IFreezingPointModule.cpp"
    "${CoreSourceDir}/${ModelArrayStructure}/ModelArrayDetails.cpp"
    "${ModulesDir}/FiniteElementFluxes.cpp"
    "${ModulesDir}/FiniteElementSpecHum.cpp"
    "${ModulesDir}/FluxCalculationModule.cpp"
    "${ModulesDir}/IceOceanHeatFluxModule.cpp"
    "${ModulesDir}/BasicIceOceanHeatFlux.cpp"
    "${ModulesDir}/IIceAlbedoModule.cpp"
    "${ModulesDir}/SMUIceAlbedo.cpp"
    "${ModulesDir}/CCSMIceAlbedo.cpp"
    "${ModulesDir}/SMU2IceAlbedo.cpp"
    "${ModulesDir}/MU71Albedo.cpp"
    "${CoreSourceDir}/Time.cpp"
    )
target_include_directories(testConstantOcn PRIVATE
    "${CoreSourceDir}"
    "${CoreSourceDir}/${ModelArrayStructure}"
    "${CoreModulesDir}"
    "${SourceDir}"
    "${ModulesDir}"
    )
target_link_libraries(testConstantOcn PRIVATE Boost::program_options Boost::log doctest::doctest Eigen3::Eigen)

add_executable(testSlabOcn
    "SlabOcean_test.cpp"
    "${SourceDir}/SlabOcean.cpp"
    "${CoreSourceDir}/Configurator.cpp"
    "${CoreSourceDir}/ConfiguredModule.cpp"
    "${CoreSourceDir}/ModelArray.cpp"
    "${CoreSourceDir}/ModelComponent.cpp"
    "${CoreSourceDir}/MissingData.cpp"
    "${CoreModulesDir}/IFreezingPointModule.cpp"
    "${CoreSourceDir}/${ModelArrayStructure}/ModelArrayDetails.cpp"
    "${CoreSourceDir}/Time.cpp"
    )
target_include_directories(testSlabOcn PRIVATE
    "${CoreSourceDir}"
    "${CoreSourceDir}/${ModelArrayStructure}"
    "${CoreModulesDir}"
    "${SourceDir}"
    "${ModulesDir}"
    )
target_link_libraries(testSlabOcn PRIVATE Boost::program_options Boost::log doctest::doctest Eigen3::Eigen)

add_executable(testThermoIce0
    "ThermoIce0_test.cpp"
    "${ModulesDir}/ThermoIce0.cpp"
    "${SourceDir}/IceMinima.cpp"
    "${CoreSourceDir}/Configurator.cpp"
    "${CoreSourceDir}/ConfiguredModule.cpp"
    "${CoreSourceDir}/ModelArray.cpp"
    "${CoreSourceDir}/ModelComponent.cpp"
    "${CoreSourceDir}/MissingData.cpp"
    "${CoreSourceDir}/NZLevels.cpp"
    "${CoreModulesDir}/IFreezingPointModule.cpp"
    "${CoreSourceDir}/Time.cpp"
    "${CoreSourceDir}/${ModelArrayStructure}/ModelArrayDetails.cpp"
    )
target_include_directories(testThermoIce0 PRIVATE
    "${CoreSourceDir}"
    "${CoreSourceDir}/${ModelArrayStructure}"
    "${CoreModulesDir}"
    "${SourceDir}"
    "${ModulesDir}"
    )
target_link_libraries(testThermoIce0 PRIVATE Boost::program_options Boost::log doctest::doctest Eigen3::Eigen)

add_executable(testIceMinima
    "IceMinima_test.cpp"
    "${SourceDir}/IceMinima.cpp"
    )
target_include_directories(testIceMinima PRIVATE "${SourceDir}")
target_link_libraries(testIceMinima PRIVATE doctest::doctest)<|MERGE_RESOLUTION|>--- conflicted
+++ resolved
@@ -80,11 +80,8 @@
     "${ModulesDir}/SMUIceAlbedo.cpp"
     "${ModulesDir}/CCSMIceAlbedo.cpp"
     "${ModulesDir}/SMU2IceAlbedo.cpp"
-<<<<<<< HEAD
     "${ModulesDir}/MU71Albedo.cpp"
-=======
-    "${ModulesDir}/UniformOcean.cpp"
->>>>>>> 55073df7
+    "${ModulesDir}/UniformOcean.cpp"
     "${CoreSourceDir}/Time.cpp"
     )
 target_include_directories(testFEFluxes PRIVATE
@@ -123,11 +120,8 @@
     "${ModulesDir}/SMUIceAlbedo.cpp"
     "${ModulesDir}/CCSMIceAlbedo.cpp"
     "${ModulesDir}/SMU2IceAlbedo.cpp"
-<<<<<<< HEAD
     "${ModulesDir}/MU71Albedo.cpp"
-=======
-    "${ModulesDir}/UniformOcean.cpp"
->>>>>>> 55073df7
+    "${ModulesDir}/UniformOcean.cpp"
     "${CoreSourceDir}/Time.cpp"
     )
 target_compile_definitions(testERA5Atm PRIVATE TEST_FILE_SOURCE=${CMAKE_CURRENT_SOURCE_DIR})
