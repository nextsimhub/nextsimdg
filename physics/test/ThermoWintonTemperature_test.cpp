/*!
 * @file ThermoWintonTemperature_test.cpp
 *
 * @date Nov 17, 2022
 * @author Tim Spain <timothy.spain@nersc.no>
 */

#define DOCTEST_CONFIG_IMPLEMENT_WITH_MAIN
#include <doctest/doctest.h>
#include <sstream>

#include "include/IFluxCalculation.hpp"
#include "include/ThermoWinton.hpp"

#include "include/Configurator.hpp"
#include "include/ConfiguredModule.hpp"
#include "include/IFreezingPoint.hpp"
#include "include/IFreezingPointModule.hpp"
#include "include/IAtmosphereBoundary.hpp"
#include "include/IOceanBoundary.hpp"
#include "include/ModelArray.hpp"
#include "include/ModelArrayRef.hpp"
#include "include/ModelComponent.hpp"
#include "include/Time.hpp"

namespace Nextsim {

TEST_SUITE_BEGIN("ThermoWintonTemperature");
TEST_CASE("Melting conditions")
{
    ModelArray::setDimensions(ModelArray::Type::H, { 1, 1 });
    ModelArray::setDimensions(ModelArray::Type::Z, { 1, 1, 3 });

    std::stringstream config;
    config << "[Modules]" << std::endl;
    config << "Nextsim::IFreezingPoint = Nextsim::UnescoFreezing" << std::endl;
    config << "Nextsim::IIceAlbedo = Nextsim::CCSMIceAlbedo" << std::endl;
    config << std::endl;
    config << "[CCSMIceAlbedo]" << std::endl;
    config << "iceAlbedo = 0.63" << std::endl;
    config << "snowAlbedo = 0.88" << std::endl;

    std::unique_ptr<std::istream> pcstream(new std::stringstream(config.str()));
    Configurator::addStream(std::move(pcstream));

    ConfiguredModule::parseConfigurator();

    ThermoWinton twin;
    class IceTemperatureData : public ModelComponent {
    public:
        IceTemperatureData()
            : tice0(ModelArray::Type::Z)
            , tice(getSharedArray())
        {
            registerProtectedArray(ProtectedArray::HTRUE_ICE, &hice0);
            registerProtectedArray(ProtectedArray::C_ICE, &cice0);
            registerProtectedArray(ProtectedArray::HTRUE_SNOW, &hsnow0);
            registerProtectedArray(ProtectedArray::SW_IN, &sw_in);
            registerProtectedArray(ProtectedArray::T_ICE, &tice0);

            registerSharedArray(SharedArray::H_ICE, &hice);
            registerSharedArray(SharedArray::C_ICE, &cice);
            registerSharedArray(SharedArray::H_SNOW, &hsnow);
        }
        std::string getName() const override { return "IceTemperatureData"; }

        void setData(const ModelState::DataMap&) override
        {
            cice0[0] = 0.5;
            hice0[0] = 0.1 / cice0[0]; // Here we are using the true thicknesses
            hsnow0[0] = 0.01 / cice0[0];
            sw_in[0] = -10.1675; // Net shortwave flux from incident 50 W/m^2
            tice0[0] = -1;
            tice0[1] = -1;
            tice0[2] = -1;
            tice.data().setData(tice0);

            hice = hice0;
            cice = cice0;
            hsnow = hsnow0;

        }

        HField hice0;
        HField cice0;
        HField hsnow0;
        HField sw_in;
        ZField tice0;
        ModelArrayRef<SharedArray::T_ICE, MARBackingStore, RW> tice; // From IIceThermodynamics

        HField hice;
        HField cice;
        HField hsnow;

        ModelState getState() const override { return ModelState(); }
        ModelState getState(const OutputLevel&) const override { return getState(); }
    } initCond;
    initCond.setData(ModelState().data);

    class OceanState : public IOceanBoundary {
    public:
        void setData(const ModelState::DataMap& ms) override
        {
            IOceanBoundary::setData(ms);
            sst[0] = -1;
            sss[0] = 32.;
            tf[0] = Module::getImplementation<IFreezingPoint>()(sss[0]);
            cpml[0] = 4.29151e7;
            qio[0]
                = 53717.8; // 57 kW m⁻² to go from -1 to -1.75 over the whole mixed layer in 600 s
        }
        void updateBefore(const TimestepTime& tst) override { }
        void updateAfter(const TimestepTime& tst) override { }
    } oceanData;
    oceanData.setData(ModelState().data);

    class AtmosphereState : public IAtmosphereBoundary {
    public:
        void setData(const ModelState::DataMap& ms) override
        {
            IAtmosphereBoundary::setData(ms);
            snow[0] = 0.00;
            qow[0] = -109.923;
            qia[0] = -84.5952;
            dqia_dt[0] = 19.7016;
            subl[0] = -7.3858e-06;
        }
    } atmosState;
    atmosState.setData(ModelState().data);

    TimestepTime tst = { TimePoint("2000-001"), Duration("P0-0T0:10:0") };

    twin.configure();
    twin.update(tst);
    ModelArrayRef<ModelComponent::SharedArray::T_ICE, MARBackingStore, RO> tice(
        ModelComponent::getSharedArray());
    ModelArrayRef<ModelComponent::SharedArray::Q_IC, MARBackingStore, RO> qic(
        ModelComponent::getSharedArray());

    double prec = 1e-5;

    REQUIRE(tice[0] == doctest::Approx(0.0).epsilon(prec));
    REQUIRE(tice[1] == doctest::Approx(-0.999453).epsilon(prec));
    REQUIRE(tice[2] == doctest::Approx(-0.275).epsilon(prec));
    //    REQUIRE(qic[0] == doctest::Approx(-4.60879).epsilon(prec));
}

TEST_CASE("No ice do nothing")
{
    ModelArray::setDimensions(ModelArray::Type::H, { 1, 1 });
    ModelArray::setDimensions(ModelArray::Type::Z, { 1, 1, 3 });

    std::stringstream config;
    config << "[Modules]" << std::endl;
    config << "Nextsim::IFreezingPoint = Nextsim::UnescoFreezing" << std::endl;
    config << "Nextsim::IIceAlbedo = Nextsim::CCSMIceAlbedo" << std::endl;
    config << std::endl;
    config << "[CCSMIceAlbedo]" << std::endl;
    config << "iceAlbedo = 0.63" << std::endl;
    config << "snowAlbedo = 0.88" << std::endl;

    std::unique_ptr<std::istream> pcstream(new std::stringstream(config.str()));
    Configurator::addStream(std::move(pcstream));

    ConfiguredModule::parseConfigurator();

    ThermoWinton twin;
    class IceTemperatureData : public ModelComponent {
    public:
        IceTemperatureData()
            : tice0(ModelArray::Type::Z)
        , tice(getSharedArray())
        {
            registerProtectedArray(ProtectedArray::HTRUE_ICE, &hice0);
            registerProtectedArray(ProtectedArray::C_ICE, &cice0);
            registerProtectedArray(ProtectedArray::HTRUE_SNOW, &hsnow0);
            registerProtectedArray(ProtectedArray::SNOW, &snow);
            registerProtectedArray(ProtectedArray::SW_IN, &sw_in);
            registerProtectedArray(ProtectedArray::T_ICE, &tice0);

            registerSharedArray(SharedArray::H_ICE, &hice);
            registerSharedArray(SharedArray::C_ICE, &cice);
            registerSharedArray(SharedArray::H_SNOW, &hsnow);

        }
        std::string getName() const override { return "IceTemperatureData"; }

        void setData(const ModelState::DataMap&) override
        {
            cice0[0] = 0;
            hice0[0] = 0;
            hsnow0[0] = 0;
            snow[0] = 0;
            sw_in[0] = 0;
            tice0[0] = 0;
            tice0[1] = 0;
            tice0[2] = 0.;
            tice.data().setData(tice0);

            hice = hice0;
            cice = cice0;
            hsnow = hsnow0;

        }

        HField hice0;
        HField cice0;
        HField hsnow0;
        HField snow;
        HField sw_in;
        ZField tice0;
        ModelArrayRef<SharedArray::T_ICE, MARBackingStore, RW> tice; // From IIceThermodynamics

        HField hice;
        HField cice;
        HField hsnow;

        ModelState getState() const override { return ModelState(); }
        ModelState getState(const OutputLevel&) const override { return getState(); }
    } atmoState;
    atmoState.setData(ModelState().data);

    class OceanState : public IOceanBoundary {
    public:
        void setData(const ModelState::DataMap& ms) override
        {
            IOceanBoundary::setData(ms);
            sst[0] = 1.75;
            sss[0] = 32.;
            tf[0] = Module::getImplementation<IFreezingPoint>()(sss[0]);
            cpml[0] = 4.29151e7;
            qio[0] = 0;
        }
        void updateBefore(const TimestepTime& tst) override { }
        void updateAfter(const TimestepTime& tst) override { }
    } oceanData;
    oceanData.setData(ModelState().data);

    class AtmosphereState : public IAtmosphereBoundary {
    public:
        void setData(const ModelState::DataMap& ms) override
        {
            IAtmosphereBoundary::setData(ms);
            snow[0] = 0.00;
            qow[0] = 143.266;
            qia[0] = 42.2955;
            dqia_dt[0] = 16.7615;
            subl[0] = 2.15132e-6;
        }
    } atmosState;
    atmosState.setData(ModelState().data);

    TimestepTime tst = { TimePoint("2000-001"), Duration("P0-0T0:10:0") };

    twin.configure();
    twin.update(tst);

    ModelArrayRef<ModelComponent::SharedArray::H_ICE, MARBackingStore, RO> hice(
        ModelComponent::getSharedArray());
    ModelArrayRef<ModelComponent::SharedArray::C_ICE, MARBackingStore, RO> cice(
        ModelComponent::getSharedArray());

    double prec = 1e-5;

    REQUIRE(hice[0] == 0);
    REQUIRE(cice[0] == 0);
}

<<<<<<< HEAD
TEST_CASE("No ice do nothing")
{
    ModelArray::setDimensions(ModelArray::Type::H, { 1, 1 });
    ModelArray::setDimensions(ModelArray::Type::Z, { 1, 1, 3 });

    std::stringstream config;
    config << "[Modules]" << std::endl;
    config << "Nextsim::IFreezingPoint = Nextsim::UnescoFreezing" << std::endl;
    config << "Nextsim::IIceAlbedo = Nextsim::CCSMIceAlbedo" << std::endl;
    config << std::endl;
    config << "[CCSMIceAlbedo]" << std::endl;
    config << "iceAlbedo = 0.63" << std::endl;
    config << "snowAlbedo = 0.88" << std::endl;

    std::unique_ptr<std::istream> pcstream(new std::stringstream(config.str()));
    Configurator::addStream(std::move(pcstream));

    ConfiguredModule::parseConfigurator();

    ThermoWinton twin;
    class IceTemperatureData : public ModelComponent {
    public:
        IceTemperatureData()
            : tice0(ModelArray::Type::Z)
        , tice(getSharedArray())
        {
            registerProtectedArray(ProtectedArray::HTRUE_ICE, &hice0);
            registerProtectedArray(ProtectedArray::C_ICE, &cice0);
            registerProtectedArray(ProtectedArray::HTRUE_SNOW, &hsnow0);
            registerProtectedArray(ProtectedArray::SNOW, &snow);
            registerProtectedArray(ProtectedArray::SW_IN, &sw_in);
            registerProtectedArray(ProtectedArray::T_ICE, &tice0);

            registerSharedArray(SharedArray::H_ICE, &hice);
            registerSharedArray(SharedArray::C_ICE, &cice);
            registerSharedArray(SharedArray::H_SNOW, &hsnow);

        }
        std::string getName() const override { return "IceTemperatureData"; }

        void setData(const ModelState::DataMap&) override
        {
            cice0[0] = 0;
            hice0[0] = 0;
            hsnow0[0] = 0;
            snow[0] = 0;
            sw_in[0] = 0;
            tice0[0] = 0;
            tice0[1] = 0;
            tice0[2] = 0.;
            tice.data().setData(tice0);

            hice = hice0;
            cice = cice0;
            hsnow = hsnow0;

        }

        HField hice0;
        HField cice0;
        HField hsnow0;
        HField snow;
        HField sw_in;
        ZField tice0;
        ModelArrayRef<SharedArray::T_ICE, MARBackingStore, RW> tice; // From IIceThermodynamics

        HField hice;
        HField cice;
        HField hsnow;

        ModelState getState() const override { return ModelState(); }
        ModelState getState(const OutputLevel&) const override { return getState(); }
    } atmoState;
    atmoState.setData(ModelState().data);

    class OceanState : public IOceanBoundary {
    public:
        void setData(const ModelState::DataMap& ms) override
        {
            IOceanBoundary::setData(ms);
            sst[0] = 1.75;
            sss[0] = 32.;
            tf[0] = Module::getImplementation<IFreezingPoint>()(sss[0]);
            cpml[0] = 4.29151e7;
            qio[0] = 0;
        }
        void updateBefore(const TimestepTime& tst) override { }
        void updateAfter(const TimestepTime& tst) override { }
    } oceanData;
    oceanData.setData(ModelState().data);

    class AtmosphereState : public IAtmosphereBoundary {
    public:
        void setData(const ModelState::DataMap& ms) override
        {
            IAtmosphereBoundary::setData(ms);
            snow[0] = 0.00;
            qow[0] = 143.266;
            qia[0] = 42.2955;
            dqia_dt[0] = 16.7615;
            subl[0] = 2.15132e-6;
        }
    } atmosState;
    atmosState.setData(ModelState().data);

    TimestepTime tst = { TimePoint("2000-001"), Duration("P0-0T0:10:0") };

    twin.configure();
    twin.update(tst);

    ModelArrayRef<ModelComponent::SharedArray::H_ICE, MARBackingStore, RO> hice(
        ModelComponent::getSharedArray());
    ModelArrayRef<ModelComponent::SharedArray::C_ICE, MARBackingStore, RO> cice(
        ModelComponent::getSharedArray());

    double prec = 1e-5;

    REQUIRE(hice[0] == 0);
    REQUIRE(cice[0] == 0);
}

=======
>>>>>>> 59cb0307
TEST_SUITE_END();

}<|MERGE_RESOLUTION|>--- conflicted
+++ resolved
@@ -266,130 +266,6 @@
     REQUIRE(cice[0] == 0);
 }
 
-<<<<<<< HEAD
-TEST_CASE("No ice do nothing")
-{
-    ModelArray::setDimensions(ModelArray::Type::H, { 1, 1 });
-    ModelArray::setDimensions(ModelArray::Type::Z, { 1, 1, 3 });
-
-    std::stringstream config;
-    config << "[Modules]" << std::endl;
-    config << "Nextsim::IFreezingPoint = Nextsim::UnescoFreezing" << std::endl;
-    config << "Nextsim::IIceAlbedo = Nextsim::CCSMIceAlbedo" << std::endl;
-    config << std::endl;
-    config << "[CCSMIceAlbedo]" << std::endl;
-    config << "iceAlbedo = 0.63" << std::endl;
-    config << "snowAlbedo = 0.88" << std::endl;
-
-    std::unique_ptr<std::istream> pcstream(new std::stringstream(config.str()));
-    Configurator::addStream(std::move(pcstream));
-
-    ConfiguredModule::parseConfigurator();
-
-    ThermoWinton twin;
-    class IceTemperatureData : public ModelComponent {
-    public:
-        IceTemperatureData()
-            : tice0(ModelArray::Type::Z)
-        , tice(getSharedArray())
-        {
-            registerProtectedArray(ProtectedArray::HTRUE_ICE, &hice0);
-            registerProtectedArray(ProtectedArray::C_ICE, &cice0);
-            registerProtectedArray(ProtectedArray::HTRUE_SNOW, &hsnow0);
-            registerProtectedArray(ProtectedArray::SNOW, &snow);
-            registerProtectedArray(ProtectedArray::SW_IN, &sw_in);
-            registerProtectedArray(ProtectedArray::T_ICE, &tice0);
-
-            registerSharedArray(SharedArray::H_ICE, &hice);
-            registerSharedArray(SharedArray::C_ICE, &cice);
-            registerSharedArray(SharedArray::H_SNOW, &hsnow);
-
-        }
-        std::string getName() const override { return "IceTemperatureData"; }
-
-        void setData(const ModelState::DataMap&) override
-        {
-            cice0[0] = 0;
-            hice0[0] = 0;
-            hsnow0[0] = 0;
-            snow[0] = 0;
-            sw_in[0] = 0;
-            tice0[0] = 0;
-            tice0[1] = 0;
-            tice0[2] = 0.;
-            tice.data().setData(tice0);
-
-            hice = hice0;
-            cice = cice0;
-            hsnow = hsnow0;
-
-        }
-
-        HField hice0;
-        HField cice0;
-        HField hsnow0;
-        HField snow;
-        HField sw_in;
-        ZField tice0;
-        ModelArrayRef<SharedArray::T_ICE, MARBackingStore, RW> tice; // From IIceThermodynamics
-
-        HField hice;
-        HField cice;
-        HField hsnow;
-
-        ModelState getState() const override { return ModelState(); }
-        ModelState getState(const OutputLevel&) const override { return getState(); }
-    } atmoState;
-    atmoState.setData(ModelState().data);
-
-    class OceanState : public IOceanBoundary {
-    public:
-        void setData(const ModelState::DataMap& ms) override
-        {
-            IOceanBoundary::setData(ms);
-            sst[0] = 1.75;
-            sss[0] = 32.;
-            tf[0] = Module::getImplementation<IFreezingPoint>()(sss[0]);
-            cpml[0] = 4.29151e7;
-            qio[0] = 0;
-        }
-        void updateBefore(const TimestepTime& tst) override { }
-        void updateAfter(const TimestepTime& tst) override { }
-    } oceanData;
-    oceanData.setData(ModelState().data);
-
-    class AtmosphereState : public IAtmosphereBoundary {
-    public:
-        void setData(const ModelState::DataMap& ms) override
-        {
-            IAtmosphereBoundary::setData(ms);
-            snow[0] = 0.00;
-            qow[0] = 143.266;
-            qia[0] = 42.2955;
-            dqia_dt[0] = 16.7615;
-            subl[0] = 2.15132e-6;
-        }
-    } atmosState;
-    atmosState.setData(ModelState().data);
-
-    TimestepTime tst = { TimePoint("2000-001"), Duration("P0-0T0:10:0") };
-
-    twin.configure();
-    twin.update(tst);
-
-    ModelArrayRef<ModelComponent::SharedArray::H_ICE, MARBackingStore, RO> hice(
-        ModelComponent::getSharedArray());
-    ModelArrayRef<ModelComponent::SharedArray::C_ICE, MARBackingStore, RO> cice(
-        ModelComponent::getSharedArray());
-
-    double prec = 1e-5;
-
-    REQUIRE(hice[0] == 0);
-    REQUIRE(cice[0] == 0);
-}
-
-=======
->>>>>>> 59cb0307
 TEST_SUITE_END();
 
 }