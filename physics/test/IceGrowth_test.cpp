/*!
 * @file IceGrowth_test.cpp
 *
 * @date Apr 8, 2022
 * @author Tim Spain <timothy.spain@nersc.no>
 */

#define DOCTEST_CONFIG_IMPLEMENT_WITH_MAIN
#include <doctest/doctest.h>
#include <sstream>

#include "include/IceGrowth.hpp"

#include "include/Configurator.hpp"
#include "include/ConfiguredModule.hpp"
#include "include/IAtmosphereBoundary.hpp"
#include "include/IFreezingPoint.hpp"
#include "include/IFreezingPointModule.hpp"
#include "include/IOceanBoundary.hpp"
#include "include/ModelArray.hpp"
#include "include/ModelArrayRef.hpp"
#include "include/ModelComponent.hpp"
#include "include/Time.hpp"
#include "include/UnescoFreezing.hpp"
#include "include/constants.hpp"

namespace Nextsim {

TEST_SUITE_BEGIN("IceGrowth");
TEST_CASE("New ice formation")
{
    ModelArray::setDimensions(ModelArray::Type::H, { 1, 1 });
    ModelArray::setDimensions(ModelArray::Type::Z, { 1, 1, 1 });

    std::stringstream config;
    config << "[Modules]" << std::endl;
    config << "Nextsim::ILateralIceSpread = Nextsim::HiblerSpread" << std::endl;
    config << "Nextsim::IIceThermodynamics = Nextsim::ThermoIce0" << std::endl;

    std::unique_ptr<std::istream> pcstream(new std::stringstream(config.str()));
    Configurator::addStream(std::move(pcstream));

    ConfiguredModule::parseConfigurator();

    class AtmosphereBoundary : public IAtmosphereBoundary {
    public:
        AtmosphereBoundary()
            : IAtmosphereBoundary()
        {
        }
        void setData(const ModelState::DataMap& ms) override
        {
            IAtmosphereBoundary::setData(ms);
            qia = 305.288;
            dqia_dt = 4.5036;
            qow = 307.546;
            subl = 0.; // Seems unlikely…
            snow = 0.;
            rain = 0.;
            evap = 0.; // Seems unlikely…
            uwind = 0;
            vwind = 0.;
        }
    } atmBdy;
    atmBdy.setData(ModelState().data);

    class PrognosticData : public ModelComponent {
    public:
        PrognosticData()
        {
            registerProtectedArray(ProtectedArray::H_ICE, &hice);
            registerProtectedArray(ProtectedArray::C_ICE, &cice);
            registerProtectedArray(ProtectedArray::H_SNOW, &hsnow);
            registerProtectedArray(ProtectedArray::T_ICE, &tice0);
        }
        std::string getName() const override { return "PrognosticData"; }

        void setData(const ModelState::DataMap&) override
        {
            noLandMask();
            cice = 0.5;
            hice = 0.1; // Cell averaged
            hsnow = 0; // Cell averaged
            tice0 = -2;
        }

        HField hice;
        HField cice;
        HField hsnow;
        ZField tice0;

        ModelState getState() const override { return ModelState(); }
        ModelState getState(const OutputLevel&) const override { return getState(); }
    } proData;
    proData.setData(ModelState().data);

    class OceanBoundary : public IOceanBoundary {
    public:
        OceanBoundary()
            : IOceanBoundary()
        {
        }
        void setData(const ModelState::DataMap& state) override
        {
            IOceanBoundary::setData(state);
            qio = 124.689;
            sst = -1.5;
            sss = 32.;
            mld = 10.25;
            u = 0.;
            v = 0.;
        }
        void updateBefore(const TimestepTime& tst) override
        {
            UnescoFreezing uf;
            cpml = Water::cp * Water::rho * mld;
            tf = uf(sss[0]);
        }
        void updateAfter(const TimestepTime& tst) override { }
    } ocnBdy;
    ocnBdy.setData(ModelState().data);

    TimestepTime tst = { TimePoint("2000-001"), Duration("P0-1") };
    IceGrowth ig;
    ig.configure();
    ig.setData(ModelState().data);
    ocnBdy.updateBefore(tst);
    ig.update(tst);

    ModelArrayRef<ModelComponent::SharedArray::NEW_ICE, MARBackingStore, RO> newice(
        ModelComponent::getSharedArray());

    double prec = 1e-5;
    REQUIRE(newice[0] == doctest::Approx(0.0258264).epsilon(prec));
}

TEST_CASE("Melting conditions")
{
    ModelArray::setDimensions(ModelArray::Type::H, { 1, 1 });
    ModelArray::setDimensions(ModelArray::Type::Z, { 1, 1, 1 });

    std::stringstream config;
    config << "[Modules]" << std::endl;
    config << "Nextsim::ILateralIceSpread = Nextsim::HiblerSpread" << std::endl;
    config << "Nextsim::IIceThermodynamics = Nextsim::ThermoIce0" << std::endl;

    std::unique_ptr<std::istream> pcstream(new std::stringstream(config.str()));
    Configurator::addStream(std::move(pcstream));

    ConfiguredModule::parseConfigurator();

    class AtmosphericBoundary : public IAtmosphereBoundary {
    public:
        AtmosphericBoundary()
            : IAtmosphereBoundary()
        {
        }
        void setData(const ModelState::DataMap& ms) override
        {
            IAtmosphereBoundary::setData(ms);
            qia = -84.5952;
            dqia_dt = 19.7016;
            qow = -109.923;
            subl = -7.3858e-06;
            snow = 0.;
            rain = 0.;
            evap = 0.; // Seems unlikely…
            uwind = 0;
            vwind = 0.;
        }
        std::string getName() const override { return "AtmosphericBoundary"; }
    } atmBdy;
    atmBdy.setData(ModelState().data);

    class PrognosticData : public ModelComponent {
    public:
        PrognosticData()
        {
            registerProtectedArray(ProtectedArray::H_ICE, &hice);
            registerProtectedArray(ProtectedArray::C_ICE, &cice);
            registerProtectedArray(ProtectedArray::H_SNOW, &hsnow);
            registerProtectedArray(ProtectedArray::T_ICE, &tice0);
        }
        std::string getName() const override { return "PrognosticData"; }

        void setData(const ModelState::DataMap&) override
        {
            noLandMask();
            cice = 0.5;
            hice = 0.1; // Cell averaged
            hsnow = 0.01; // Cell averaged
            tice0 = -1;
        }

        HField hice;
        HField cice;
        HField hsnow;
        ZField tice0;

        ModelState getState() const override { return ModelState(); }
        ModelState getState(const OutputLevel&) const override { return getState(); }
    } proData;
    proData.setData(ModelState().data);

    class OceanBoundary : public IOceanBoundary {
    public:
        OceanBoundary()
            : IOceanBoundary()
        {
        }
        void setData(const ModelState::DataMap& state) override
        {
            IOceanBoundary::setData(state);
            qio = 53717.8; // 57 kW m⁻² to go from -1 to -1.75 over the whole mixed layer in 600 s
            sst[0] = -1;
            sss[0] = 32.;
            mld[0] = 10.25;
            u = 0;
            v = 0;
        }
        void updateBefore(const TimestepTime& tst) override
        {
            UnescoFreezing uf;
            cpml = Water::cp * Water::rho * mld;
            tf = uf(sss[0]);
        }
        void updateAfter(const TimestepTime& tst) override { }
    } ocnBdy;
    ocnBdy.setData(ModelState().data);

    TimestepTime tst = { TimePoint("2000-001"), Duration("P0-0T0:10:0") };
    IceGrowth ig;
    ig.configure();
    ig.setData(ModelState().data);
    ocnBdy.updateBefore(tst);
    ig.update(tst);

    ModelArrayRef<ModelComponent::SharedArray::NEW_ICE, MARBackingStore, RO> newice(
        ModelComponent::getSharedArray());
    ModelArrayRef<ModelComponent::SharedArray::H_ICE, MARBackingStore, RO> hice(
        ModelComponent::getSharedArray());
    ModelArrayRef<ModelComponent::SharedArray::C_ICE, MARBackingStore, RO> cice(
        ModelComponent::getSharedArray());
    ModelArrayRef<ModelComponent::SharedArray::H_SNOW, MARBackingStore, RO> hsnow(
        ModelComponent::getSharedArray());

    double prec = 1e-5;
    // The thickness values from old NextSIM are cell-averaged. Perform that
    // conversion here.
    REQUIRE(cice[0] == doctest::Approx(0.368269).epsilon(prec));
    REQUIRE((hice[0] * cice[0]) == doctest::Approx(0.0473078).epsilon(prec));
    REQUIRE((hsnow[0] * cice[0]) == doctest::Approx(0.00720977).epsilon(prec));

    REQUIRE(newice[0] == 0.0);
}

TEST_CASE("Freezing conditions")
{
    ModelArray::setDimensions(ModelArray::Type::H, { 1, 1 });
    ModelArray::setDimensions(ModelArray::Type::Z, { 1, 1, 1 });

    std::stringstream config;
    config << "[Modules]" << std::endl;
    config << "Nextsim::ILateralIceSpread = Nextsim::HiblerSpread" << std::endl;
    config << "Nextsim::IIceThermodynamics = Nextsim::ThermoIce0" << std::endl;

    std::unique_ptr<std::istream> pcstream(new std::stringstream(config.str()));
    Configurator::addStream(std::move(pcstream));

    ConfiguredModule::parseConfigurator();

    class AtmosphereBoundary : public IAtmosphereBoundary {
    public:
        AtmosphereBoundary()
            : IAtmosphereBoundary()
        {
        }
        void setData(const ModelState::DataMap& ms) override
        {
            IAtmosphereBoundary::setData(ms);
            qia = 42.2955;
            dqia_dt = 16.7615;
            qow = 143.266;
            subl = 2.15132e-6;
            snow = 1e-3;
            rain = 0.;
            evap = -1e-3; // E-P = 0
            uwind = 0;
            vwind = 0.;
        }
    } atmBdy;
    atmBdy.setData(ModelState().data);

    class PrognosticData : public ModelComponent {
    public:
        PrognosticData()
        {
            registerProtectedArray(ProtectedArray::H_ICE, &hice);
            registerProtectedArray(ProtectedArray::C_ICE, &cice);
            registerProtectedArray(ProtectedArray::H_SNOW, &hsnow);
            registerProtectedArray(ProtectedArray::T_ICE, &tice0);
        }
        std::string getName() const override { return "PrognosticData"; }

        void setData(const ModelState::DataMap&) override
        {
            noLandMask();
            cice = 0.5;
            hice = 0.1; // Cell averaged
            hsnow = 0.01; // Cell averaged
            tice0 = -9;
        }

        HField hice;
        HField cice;
        HField hsnow;
        ZField tice0;

        ModelState getState() const override { return ModelState(); }
        ModelState getState(const OutputLevel&) const override { return getState(); }
    } proData;
    proData.setData(ModelState().data);

    class OceanBoundary : public IOceanBoundary {
    public:
        OceanBoundary()
            : IOceanBoundary()
        {
        }
        void setData(const ModelState::DataMap& state) override
        {
            qio = 73.9465;
            sst = -1.75;
            sss = 32.;
            mld = 10.25;
            u = 0.;
            v = 0.;
        }
        void updateBefore(const TimestepTime& tst) override
        {
            UnescoFreezing uf;
            cpml = Water::cp * Water::rho * mld;
            tf = uf(sss[0]);
        }
        void updateAfter(const TimestepTime& tst) override { }
    } ocnBdy;
    ocnBdy.setData(ModelState().data);

    TimestepTime tst = { TimePoint("2000-001"), Duration("P0-0T0:10:0") };
    IceGrowth ig;
    ig.configure();
    ig.setData(ModelState().data);
    ocnBdy.updateBefore(tst);
    ig.update(tst);

    ModelArrayRef<ModelComponent::SharedArray::NEW_ICE, MARBackingStore, RO> newice(
        ModelComponent::getSharedArray());
    ModelArrayRef<ModelComponent::SharedArray::H_ICE, MARBackingStore, RO> hice(
        ModelComponent::getSharedArray());
    ModelArrayRef<ModelComponent::SharedArray::C_ICE, MARBackingStore, RO> cice(
        ModelComponent::getSharedArray());
    ModelArrayRef<ModelComponent::SharedArray::H_SNOW, MARBackingStore, RO> hsnow(
        ModelComponent::getSharedArray());

    double prec = 1e-5;

    // The thickness values from old NextSIM are cell-averaged. Perform that
    // conversion here.
    REQUIRE(cice[0] == doctest::Approx(0.5002).epsilon(prec));
    REQUIRE((hice[0] * cice[0]) == doctest::Approx(0.100039).epsilon(prec));
    REQUIRE((hsnow[0] * cice[0]) == doctest::Approx(0.0109012).epsilon(prec));

    REQUIRE(newice[0] == doctest::Approx(6.79906e-5).epsilon(prec));
}

<<<<<<< HEAD
TEST_CASE("Dummy ice")
{
    ModelArray::setDimensions(ModelArray::Type::H, { 1, 1 });
    ModelArray::setDimensions(ModelArray::Type::Z, { 1, 1, 1 });

    Module::setImplementation<ILateralIceSpread>("Nextsim::DummyIceSpread");
    Module::setImplementation<IIceThermodynamics>("Nextsim::DummyIceThermodynamics");

    class AtmosphereBoundary : public IAtmosphereBoundary {
    public:
        AtmosphereBoundary()
            : IAtmosphereBoundary()
        {
        }
        void setData(const ModelState::DataMap& ms) override
        {
            IAtmosphereBoundary::setData(ms);
            qia = 0.;
            dqia_dt = 0.;
            qow = 0.;
            subl = 0.;
            snow = 0.;
            rain = 0.;
            evap = 0.; // E-P = 0
            uwind = 0;
            vwind = 0.;
        }
    } atmBdy;
    atmBdy.setData(ModelState().data);

    // Don't like referencing variables in the enclosing scope? FINE!
#define cice0 0.5
#define hice0 0.1
#define hsnow0 0.01
#define tice00 -5

    class PrognosticData : public ModelComponent {
    public:
        PrognosticData()
        {
            registerProtectedArray(ProtectedArray::H_ICE, &hice);
            registerProtectedArray(ProtectedArray::C_ICE, &cice);
            registerProtectedArray(ProtectedArray::H_SNOW, &hsnow);
            registerProtectedArray(ProtectedArray::T_ICE, &tice0);
        }
        std::string getName() const override { return "PrognosticData"; }

        void setData(const ModelState::DataMap&) override
        {
            noLandMask();
            cice = cice0;
            hice = hice0; // Cell averaged
            hsnow = hsnow0; // Cell averaged
            tice0 = tice00;
        }

        HField hice;
        HField cice;
        HField hsnow;
        ZField tice0;

        ModelState getState() const override { return ModelState(); }
        ModelState getState(const OutputLevel&) const override { return getState(); }
    } proData;
    proData.setData(ModelState().data);

    class OceanBoundary : public IOceanBoundary {
    public:
        OceanBoundary()
            : IOceanBoundary()
        {
        }
        void setData(const ModelState::DataMap& state) override
        {
            qio = 0.;
            sst = -1.;
            sss = 35.;
            mld = 10.;
            u = 0.;
            v = 0.;
        }
        void updateBefore(const TimestepTime& tst) override
        {
            UnescoFreezing uf;
            cpml = Water::cp * Water::rho * mld;
            tf = uf(sss[0]);
        }
        void updateAfter(const TimestepTime& tst) override { }
    } ocnBdy;
    ocnBdy.setData(ModelState().data);

    TimestepTime tst = { TimePoint("2000-001"), Duration("P0-0T0:10:0") };

    IceGrowth ig;
    ig.configure();
    ig.setData(ModelState().data);
    ocnBdy.updateBefore(tst);

    ig.update(tst);

    double prec = 1e-5;

    ModelArrayRef<ModelComponent::SharedArray::NEW_ICE, MARBackingStore, RO> newice(ModelComponent::getSharedArray());
    ModelArrayRef<ModelComponent::SharedArray::H_ICE, MARBackingStore, RO> hice(ModelComponent::getSharedArray());
    ModelArrayRef<ModelComponent::SharedArray::C_ICE, MARBackingStore, RO> cice(ModelComponent::getSharedArray());
    ModelArrayRef<ModelComponent::SharedArray::H_SNOW, MARBackingStore, RO> hsnow(ModelComponent::getSharedArray());

    // The thickness values from old NextSIM are cell-averaged. Perform that
    // conversion here.
    REQUIRE(cice[0] == cice0);
    REQUIRE((hice[0] * cice[0]) == hice0);
    REQUIRE((hsnow[0] * cice[0]) == hsnow0);

    REQUIRE(newice[0] == 0.);
#undef cice0
#undef hice0
#undef hsnow0
#undef tice00
}

TEST_CASE("Turn off thermo")
=======
TEST_CASE("Zero thickness")
>>>>>>> e12a9efb
{
    ModelArray::setDimensions(ModelArray::Type::H, { 1, 1 });
    ModelArray::setDimensions(ModelArray::Type::Z, { 1, 1, 1 });

    std::stringstream config;
    config << "[Modules]" << std::endl;
    config << "Nextsim::ILateralIceSpread = Nextsim::HiblerSpread" << std::endl;
    config << "Nextsim::IIceThermodynamics = Nextsim::ThermoIce0" << std::endl;
<<<<<<< HEAD
    config << std::endl;
    config << "[nextsim_thermo]" << std::endl;
    config << "use_thermo_forcing = false" << std::endl;
=======
>>>>>>> e12a9efb

    std::unique_ptr<std::istream> pcstream(new std::stringstream(config.str()));
    Configurator::addStream(std::move(pcstream));

    ConfiguredModule::parseConfigurator();

<<<<<<< HEAD
    class AtmosphereBoundary : public IAtmosphereBoundary {
    public:
        AtmosphereBoundary()
=======
    class AtmosphericBoundary : public IAtmosphereBoundary {
    public:
        AtmosphericBoundary()
>>>>>>> e12a9efb
            : IAtmosphereBoundary()
        {
        }
        void setData(const ModelState::DataMap& ms) override
        {
            IAtmosphereBoundary::setData(ms);
<<<<<<< HEAD
            qia = 42.2955;
            dqia_dt = 16.7615;
            qow = 143.266;
            subl = 2.15132e-6;
            snow = 1e-3;
            rain = 0.;
            evap = -1e-3; // E-P = 0
            uwind = 0;
            vwind = 0.;
        }
=======
            qia = -84.5952;
            dqia_dt = 19.7016;
            qow = -109.923;
            subl = -7.3858e-06;
            snow = 0.;
            rain = 0.;
            evap = 0.; // Seems unlikely…
            uwind = 0;
            vwind = 0.;
        }
        std::string getName() const override { return "AtmosphericBoundary"; }
>>>>>>> e12a9efb
    } atmBdy;
    atmBdy.setData(ModelState().data);

    class PrognosticData : public ModelComponent {
    public:
        PrognosticData()
        {
            registerProtectedArray(ProtectedArray::H_ICE, &hice);
            registerProtectedArray(ProtectedArray::C_ICE, &cice);
            registerProtectedArray(ProtectedArray::H_SNOW, &hsnow);
            registerProtectedArray(ProtectedArray::T_ICE, &tice0);
        }
        std::string getName() const override { return "PrognosticData"; }

        void setData(const ModelState::DataMap&) override
        {
            noLandMask();
            cice = 0.5;
            hice = 0.1; // Cell averaged
            hsnow = 0.01; // Cell averaged
<<<<<<< HEAD
            tice0 = -9;
=======
            tice0 = -1;
>>>>>>> e12a9efb
        }

        HField hice;
        HField cice;
        HField hsnow;
        ZField tice0;

        ModelState getState() const override { return ModelState(); }
        ModelState getState(const OutputLevel&) const override { return getState(); }
    } proData;
    proData.setData(ModelState().data);

    class OceanBoundary : public IOceanBoundary {
    public:
        OceanBoundary()
            : IOceanBoundary()
        {
        }
        void setData(const ModelState::DataMap& state) override
        {
<<<<<<< HEAD
            qio = 73.9465;
            sst = -1.75;
            sss = 32.;
            mld = 10.25;
            u = 0.;
            v = 0.;
=======
            IOceanBoundary::setData(state);
            qio = 53717.8; // 57 kW m⁻² to go from -1 to -1.75 over the whole mixed layer in 600 s
            sst[0] = -1;
            sss[0] = 32.;
            mld[0] = 10.25;
            u = 0;
            v = 0;
>>>>>>> e12a9efb
        }
        void updateBefore(const TimestepTime& tst) override
        {
            UnescoFreezing uf;
            cpml = Water::cp * Water::rho * mld;
            tf = uf(sss[0]);
        }
        void updateAfter(const TimestepTime& tst) override { }
    } ocnBdy;
    ocnBdy.setData(ModelState().data);

<<<<<<< HEAD
    TimestepTime tst = { TimePoint("2000-001"), Duration("P0-0T0:10:0") };
=======
    class ZeroThicknessIce : public IIceThermodynamics {
        void setData(const ModelState::DataMap&) override { }
        void update(const TimestepTime& tsTime) override
        {
            deltaHi[0] = -hice[0];
            hice[0] = 0;
            tice[0] = 0;
            snowToIce[0] = 0;
        }
        size_t getNZLevels() const override { return 1; }
    };
    Module::Module<IIceThermodynamics>::setExternalImplementation(
        Module::newImpl<IIceThermodynamics, ZeroThicknessIce>);

    TimestepTime tst = { TimePoint("2000-001"), Duration("P0-1") };
>>>>>>> e12a9efb
    IceGrowth ig;
    ig.configure();
    ig.setData(ModelState().data);
    ocnBdy.updateBefore(tst);
    ig.update(tst);

<<<<<<< HEAD
    ModelArrayRef<ModelComponent::SharedArray::NEW_ICE, MARBackingStore, RO> newice(ModelComponent::getSharedArray());
    ModelArrayRef<ModelComponent::SharedArray::H_ICE, MARBackingStore, RO> hice(ModelComponent::getSharedArray());
    ModelArrayRef<ModelComponent::SharedArray::C_ICE, MARBackingStore, RO> cice(ModelComponent::getSharedArray());
    ModelArrayRef<ModelComponent::SharedArray::H_SNOW, MARBackingStore, RO> hsnow(ModelComponent::getSharedArray());

    double prec = 1e-5;

    // Rather than the values from old NextSIM, they should be unchanged from the definition above.
    REQUIRE(cice[0] == 0.5);
    REQUIRE((hice[0] * cice[0]) == 0.1);
    REQUIRE((hsnow[0] * cice[0]) == 0.01);

    REQUIRE(newice[0] == 0.0);
}

=======
    ModelArrayRef<ModelComponent::SharedArray::NEW_ICE, MARBackingStore, RO> newice(
        ModelComponent::getSharedArray());
    ModelArrayRef<ModelComponent::SharedArray::H_ICE, MARBackingStore, RO> hice(
        ModelComponent::getSharedArray());
    ModelArrayRef<ModelComponent::SharedArray::C_ICE, MARBackingStore, RO> cice(
        ModelComponent::getSharedArray());

    double prec = 1e-6;

    REQUIRE(newice[0] == 0);
    REQUIRE(hice[0] == 0);
    REQUIRE(cice[0] == 0);
}
>>>>>>> e12a9efb
TEST_SUITE_END();

}<|MERGE_RESOLUTION|>--- conflicted
+++ resolved
@@ -373,7 +373,6 @@
     REQUIRE(newice[0] == doctest::Approx(6.79906e-5).epsilon(prec));
 }
 
-<<<<<<< HEAD
 TEST_CASE("Dummy ice")
 {
     ModelArray::setDimensions(ModelArray::Type::H, { 1, 1 });
@@ -495,9 +494,6 @@
 }
 
 TEST_CASE("Turn off thermo")
-=======
-TEST_CASE("Zero thickness")
->>>>>>> e12a9efb
 {
     ModelArray::setDimensions(ModelArray::Type::H, { 1, 1 });
     ModelArray::setDimensions(ModelArray::Type::Z, { 1, 1, 1 });
@@ -506,34 +502,24 @@
     config << "[Modules]" << std::endl;
     config << "Nextsim::ILateralIceSpread = Nextsim::HiblerSpread" << std::endl;
     config << "Nextsim::IIceThermodynamics = Nextsim::ThermoIce0" << std::endl;
-<<<<<<< HEAD
     config << std::endl;
     config << "[nextsim_thermo]" << std::endl;
     config << "use_thermo_forcing = false" << std::endl;
-=======
->>>>>>> e12a9efb
 
     std::unique_ptr<std::istream> pcstream(new std::stringstream(config.str()));
     Configurator::addStream(std::move(pcstream));
 
     ConfiguredModule::parseConfigurator();
 
-<<<<<<< HEAD
     class AtmosphereBoundary : public IAtmosphereBoundary {
     public:
         AtmosphereBoundary()
-=======
-    class AtmosphericBoundary : public IAtmosphereBoundary {
-    public:
-        AtmosphericBoundary()
->>>>>>> e12a9efb
             : IAtmosphereBoundary()
         {
         }
         void setData(const ModelState::DataMap& ms) override
         {
             IAtmosphereBoundary::setData(ms);
-<<<<<<< HEAD
             qia = 42.2955;
             dqia_dt = 16.7615;
             qow = 143.266;
@@ -544,7 +530,110 @@
             uwind = 0;
             vwind = 0.;
         }
-=======
+    } atmBdy;
+    atmBdy.setData(ModelState().data);
+
+    class PrognosticData : public ModelComponent {
+    public:
+        PrognosticData()
+        {
+            registerProtectedArray(ProtectedArray::H_ICE, &hice);
+            registerProtectedArray(ProtectedArray::C_ICE, &cice);
+            registerProtectedArray(ProtectedArray::H_SNOW, &hsnow);
+            registerProtectedArray(ProtectedArray::T_ICE, &tice0);
+        }
+        std::string getName() const override { return "PrognosticData"; }
+
+        void setData(const ModelState::DataMap&) override
+        {
+            noLandMask();
+            cice = 0.5;
+            hice = 0.1; // Cell averaged
+            hsnow = 0.01; // Cell averaged
+            tice0 = -9;
+        }
+
+        HField hice;
+        HField cice;
+        HField hsnow;
+        ZField tice0;
+
+        ModelState getState() const override { return ModelState(); }
+        ModelState getState(const OutputLevel&) const override { return getState(); }
+    } proData;
+    proData.setData(ModelState().data);
+
+    class OceanBoundary : public IOceanBoundary {
+    public:
+        OceanBoundary()
+            : IOceanBoundary()
+        {
+        }
+        void setData(const ModelState::DataMap& state) override
+        {
+            qio = 73.9465;
+            sst = -1.75;
+            sss = 32.;
+            mld = 10.25;
+            u = 0.;
+            v = 0.;
+        }
+        void updateBefore(const TimestepTime& tst) override
+        {
+            UnescoFreezing uf;
+            cpml = Water::cp * Water::rho * mld;
+            tf = uf(sss[0]);
+        }
+        void updateAfter(const TimestepTime& tst) override { }
+    } ocnBdy;
+    ocnBdy.setData(ModelState().data);
+
+    TimestepTime tst = { TimePoint("2000-001"), Duration("P0-0T0:10:0") };
+    IceGrowth ig;
+    ig.configure();
+    ig.setData(ModelState().data);
+    ocnBdy.updateBefore(tst);
+    ig.update(tst);
+
+    ModelArrayRef<ModelComponent::SharedArray::NEW_ICE, MARBackingStore, RO> newice(ModelComponent::getSharedArray());
+    ModelArrayRef<ModelComponent::SharedArray::H_ICE, MARBackingStore, RO> hice(ModelComponent::getSharedArray());
+    ModelArrayRef<ModelComponent::SharedArray::C_ICE, MARBackingStore, RO> cice(ModelComponent::getSharedArray());
+    ModelArrayRef<ModelComponent::SharedArray::H_SNOW, MARBackingStore, RO> hsnow(ModelComponent::getSharedArray());
+
+    double prec = 1e-5;
+
+    // Rather than the values from old NextSIM, they should be unchanged from the definition above.
+    REQUIRE(cice[0] == 0.5);
+    REQUIRE((hice[0] * cice[0]) == 0.1);
+    REQUIRE((hsnow[0] * cice[0]) == 0.01);
+
+    REQUIRE(newice[0] == 0.0);
+}
+
+TEST_CASE("Zero thickness")
+{
+    ModelArray::setDimensions(ModelArray::Type::H, { 1, 1 });
+    ModelArray::setDimensions(ModelArray::Type::Z, { 1, 1, 1 });
+
+    std::stringstream config;
+    config << "[Modules]" << std::endl;
+    config << "Nextsim::ILateralIceSpread = Nextsim::HiblerSpread" << std::endl;
+    config << "Nextsim::IIceThermodynamics = Nextsim::ThermoIce0" << std::endl;
+
+    std::unique_ptr<std::istream> pcstream(new std::stringstream(config.str()));
+    Configurator::addStream(std::move(pcstream));
+
+    ConfiguredModule::parseConfigurator();
+
+    class AtmosphericBoundary : public IAtmosphereBoundary {
+    public:
+        AtmosphericBoundary()
+            : IAtmosphereBoundary()
+        {
+        }
+        void setData(const ModelState::DataMap& ms) override
+        {
+            IAtmosphereBoundary::setData(ms);
             qia = -84.5952;
             dqia_dt = 19.7016;
             qow = -109.923;
@@ -556,7 +645,6 @@
             vwind = 0.;
         }
         std::string getName() const override { return "AtmosphericBoundary"; }
->>>>>>> e12a9efb
     } atmBdy;
     atmBdy.setData(ModelState().data);
 
@@ -577,11 +665,7 @@
             cice = 0.5;
             hice = 0.1; // Cell averaged
             hsnow = 0.01; // Cell averaged
-<<<<<<< HEAD
-            tice0 = -9;
-=======
             tice0 = -1;
->>>>>>> e12a9efb
         }
 
         HField hice;
@@ -602,14 +686,6 @@
         }
         void setData(const ModelState::DataMap& state) override
         {
-<<<<<<< HEAD
-            qio = 73.9465;
-            sst = -1.75;
-            sss = 32.;
-            mld = 10.25;
-            u = 0.;
-            v = 0.;
-=======
             IOceanBoundary::setData(state);
             qio = 53717.8; // 57 kW m⁻² to go from -1 to -1.75 over the whole mixed layer in 600 s
             sst[0] = -1;
@@ -617,7 +693,6 @@
             mld[0] = 10.25;
             u = 0;
             v = 0;
->>>>>>> e12a9efb
         }
         void updateBefore(const TimestepTime& tst) override
         {
@@ -629,9 +704,6 @@
     } ocnBdy;
     ocnBdy.setData(ModelState().data);
 
-<<<<<<< HEAD
-    TimestepTime tst = { TimePoint("2000-001"), Duration("P0-0T0:10:0") };
-=======
     class ZeroThicknessIce : public IIceThermodynamics {
         void setData(const ModelState::DataMap&) override { }
         void update(const TimestepTime& tsTime) override
@@ -647,30 +719,12 @@
         Module::newImpl<IIceThermodynamics, ZeroThicknessIce>);
 
     TimestepTime tst = { TimePoint("2000-001"), Duration("P0-1") };
->>>>>>> e12a9efb
     IceGrowth ig;
     ig.configure();
     ig.setData(ModelState().data);
     ocnBdy.updateBefore(tst);
     ig.update(tst);
 
-<<<<<<< HEAD
-    ModelArrayRef<ModelComponent::SharedArray::NEW_ICE, MARBackingStore, RO> newice(ModelComponent::getSharedArray());
-    ModelArrayRef<ModelComponent::SharedArray::H_ICE, MARBackingStore, RO> hice(ModelComponent::getSharedArray());
-    ModelArrayRef<ModelComponent::SharedArray::C_ICE, MARBackingStore, RO> cice(ModelComponent::getSharedArray());
-    ModelArrayRef<ModelComponent::SharedArray::H_SNOW, MARBackingStore, RO> hsnow(ModelComponent::getSharedArray());
-
-    double prec = 1e-5;
-
-    // Rather than the values from old NextSIM, they should be unchanged from the definition above.
-    REQUIRE(cice[0] == 0.5);
-    REQUIRE((hice[0] * cice[0]) == 0.1);
-    REQUIRE((hsnow[0] * cice[0]) == 0.01);
-
-    REQUIRE(newice[0] == 0.0);
-}
-
-=======
     ModelArrayRef<ModelComponent::SharedArray::NEW_ICE, MARBackingStore, RO> newice(
         ModelComponent::getSharedArray());
     ModelArrayRef<ModelComponent::SharedArray::H_ICE, MARBackingStore, RO> hice(
@@ -684,7 +738,7 @@
     REQUIRE(hice[0] == 0);
     REQUIRE(cice[0] == 0);
 }
->>>>>>> e12a9efb
+
 TEST_SUITE_END();
 
 }