/*!
 * @file IceGrowth_test.cpp
 *
 * @date Apr 8, 2022
 * @author Tim Spain <timothy.spain@nersc.no>
 */

#define DOCTEST_CONFIG_IMPLEMENT_WITH_MAIN
#include <doctest/doctest.h>
#include <sstream>

#include "include/IceGrowth.hpp"

#include "include/Configurator.hpp"
#include "include/ConfiguredModule.hpp"
#include "include/IAtmosphereBoundary.hpp"
#include "include/IFreezingPoint.hpp"
#include "include/IFreezingPointModule.hpp"
#include "include/IOceanBoundary.hpp"
#include "include/ModelArray.hpp"
#include "include/ModelArrayRef.hpp"
#include "include/ModelComponent.hpp"
#include "include/Time.hpp"
#include "include/UnescoFreezing.hpp"
#include "include/constants.hpp"

namespace Nextsim {

TEST_SUITE_BEGIN("IceGrowth");
TEST_CASE("New ice formation")
{
    ModelArray::setDimensions(ModelArray::Type::H, { 1, 1 });
    ModelArray::setDimensions(ModelArray::Type::Z, { 1, 1, 1 });

    std::stringstream config;
    config << "[Modules]" << std::endl;
    config << "Nextsim::ILateralIceSpread = Nextsim::HiblerSpread" << std::endl;
    config << "Nextsim::IIceThermodynamics = Nextsim::ThermoIce0" << std::endl;

    std::unique_ptr<std::istream> pcstream(new std::stringstream(config.str()));
    Configurator::addStream(std::move(pcstream));

    ConfiguredModule::parseConfigurator();

    class AtmosphereBoundary : public IAtmosphereBoundary {
    public:
        AtmosphereBoundary()
            : IAtmosphereBoundary()
        {
        }
        void setData(const ModelState::DataMap& ms) override
        {
            IAtmosphereBoundary::setData(ms);
            qia = 305.288;
            dqia_dt = 4.5036;
            qow = 307.546;
            subl = 0.; // Seems unlikely…
            snow = 0.;
            rain = 0.;
            evap = 0.; // Seems unlikely…
            uwind = 0;
            vwind = 0.;
        }
    } atmBdy;
    atmBdy.setData(ModelState().data);

    class PrognosticData : public ModelComponent {
    public:
        PrognosticData()
        {
            getStore().registerArray(Protected::H_ICE, &hice);
            getStore().registerArray(Protected::C_ICE, &cice);
            getStore().registerArray(Protected::H_SNOW, &hsnow);
            getStore().registerArray(Protected::T_ICE, &tice0);
        }
        std::string getName() const override { return "PrognosticData"; }

        void setData(const ModelState::DataMap&) override
        {
            noLandMask();
            cice = 0.5;
            hice = 0.1; // Cell averaged
            hsnow = 0; // Cell averaged
            tice0 = -2;
        }

        HField hice;
        HField cice;
        HField hsnow;
        ZField tice0;

        ModelState getState() const override { return ModelState(); }
        ModelState getState(const OutputLevel&) const override { return getState(); }
    } proData;
    proData.setData(ModelState().data);

    class OceanBoundary : public IOceanBoundary {
    public:
        OceanBoundary()
            : IOceanBoundary()
        {
        }
        void setData(const ModelState::DataMap& state) override
        {
            IOceanBoundary::setData(state);
            qio = 124.689;
            sst = -1.5;
            sss = 32.;
            mld = 10.25;
            u = 0.;
            v = 0.;
        }
        void updateBefore(const TimestepTime& tst) override
        {
            UnescoFreezing uf;
            cpml = Water::cp * Water::rho * mld;
            tf = uf(sss[0]);
        }
        void updateAfter(const TimestepTime& tst) override { }
    } ocnBdy;
    ocnBdy.setData(ModelState().data);

    TimestepTime tst = { TimePoint("2000-001"), Duration("P0-1") };
    IceGrowth ig;
    ig.configure();
    ig.setData(ModelState().data);
    ocnBdy.updateBefore(tst);
    ig.update(tst);

<<<<<<< HEAD
    ModelArrayRef<ModelComponent::SharedArray::NEW_ICE, MARBackingStore, RO> newice(
        ModelComponent::getSharedArray());
=======
    ModelArrayRef<Shared::NEW_ICE, RO> newice(ModelComponent::getStore());
>>>>>>> 4750e570

    double prec = 1e-5;
    REQUIRE(newice[0] == doctest::Approx(0.0258264).epsilon(prec));
}

TEST_CASE("Melting conditions")
{
    ModelArray::setDimensions(ModelArray::Type::H, { 1, 1 });
    ModelArray::setDimensions(ModelArray::Type::Z, { 1, 1, 1 });

    std::stringstream config;
    config << "[Modules]" << std::endl;
    config << "Nextsim::ILateralIceSpread = Nextsim::HiblerSpread" << std::endl;
    config << "Nextsim::IIceThermodynamics = Nextsim::ThermoIce0" << std::endl;

    std::unique_ptr<std::istream> pcstream(new std::stringstream(config.str()));
    Configurator::addStream(std::move(pcstream));

    ConfiguredModule::parseConfigurator();

    class AtmosphericBoundary : public IAtmosphereBoundary {
    public:
        AtmosphericBoundary()
            : IAtmosphereBoundary()
        {
        }
        void setData(const ModelState::DataMap& ms) override
        {
            IAtmosphereBoundary::setData(ms);
            qia = -84.5952;
            dqia_dt = 19.7016;
            qow = -109.923;
            subl = -7.3858e-06;
            snow = 0.;
            rain = 0.;
            evap = 0.; // Seems unlikely…
            uwind = 0;
            vwind = 0.;
        }
        std::string getName() const override { return "AtmosphericBoundary"; }
    } atmBdy;
    atmBdy.setData(ModelState().data);

    class PrognosticData : public ModelComponent {
    public:
        PrognosticData()
        {
            getStore().registerArray(Protected::H_ICE, &hice);
            getStore().registerArray(Protected::C_ICE, &cice);
            getStore().registerArray(Protected::H_SNOW, &hsnow);
            getStore().registerArray(Protected::T_ICE, &tice0);
        }
        std::string getName() const override { return "PrognosticData"; }

        void setData(const ModelState::DataMap&) override
        {
            noLandMask();
            cice = 0.5;
            hice = 0.1; // Cell averaged
            hsnow = 0.01; // Cell averaged
            tice0 = -1;
        }

        HField hice;
        HField cice;
        HField hsnow;
        ZField tice0;

        ModelState getState() const override { return ModelState(); }
        ModelState getState(const OutputLevel&) const override { return getState(); }
    } proData;
    proData.setData(ModelState().data);

    class OceanBoundary : public IOceanBoundary {
    public:
        OceanBoundary()
            : IOceanBoundary()
        {
        }
        void setData(const ModelState::DataMap& state) override
        {
            IOceanBoundary::setData(state);
            qio = 53717.8; // 57 kW m⁻² to go from -1 to -1.75 over the whole mixed layer in 600 s
            sst[0] = -1;
            sss[0] = 32.;
            mld[0] = 10.25;
            u = 0;
            v = 0;
        }
        void updateBefore(const TimestepTime& tst) override
        {
            UnescoFreezing uf;
            cpml = Water::cp * Water::rho * mld;
            tf = uf(sss[0]);
        }
        void updateAfter(const TimestepTime& tst) override { }
    } ocnBdy;
    ocnBdy.setData(ModelState().data);

    TimestepTime tst = { TimePoint("2000-001"), Duration("P0-0T0:10:0") };
    IceGrowth ig;
    ig.configure();
    ig.setData(ModelState().data);
    ocnBdy.updateBefore(tst);
    ig.update(tst);

<<<<<<< HEAD
    ModelArrayRef<ModelComponent::SharedArray::NEW_ICE, MARBackingStore, RO> newice(
        ModelComponent::getSharedArray());
    ModelArrayRef<ModelComponent::SharedArray::H_ICE, MARBackingStore, RO> hice(
        ModelComponent::getSharedArray());
    ModelArrayRef<ModelComponent::SharedArray::C_ICE, MARBackingStore, RO> cice(
        ModelComponent::getSharedArray());
    ModelArrayRef<ModelComponent::SharedArray::H_SNOW, MARBackingStore, RO> hsnow(
        ModelComponent::getSharedArray());
=======
    ModelArrayRef<Shared::NEW_ICE, RO> newice(ModelComponent::getStore());
    ModelArrayRef<Shared::H_ICE, RO> hice(ModelComponent::getStore());
    ModelArrayRef<Shared::C_ICE, RO> cice(ModelComponent::getStore());
    ModelArrayRef<Shared::H_SNOW, RO> hsnow(ModelComponent::getStore());
>>>>>>> 4750e570

    double prec = 1e-5;
    // The thickness values from old NextSIM are cell-averaged. Perform that
    // conversion here.
    REQUIRE(cice[0] == doctest::Approx(0.368269).epsilon(prec));
    REQUIRE((hice[0] * cice[0]) == doctest::Approx(0.0473078).epsilon(prec));
    REQUIRE((hsnow[0] * cice[0]) == doctest::Approx(0.00720977).epsilon(prec));

    REQUIRE(newice[0] == 0.0);
}

TEST_CASE("Freezing conditions")
{
    ModelArray::setDimensions(ModelArray::Type::H, { 1, 1 });
    ModelArray::setDimensions(ModelArray::Type::Z, { 1, 1, 1 });

    std::stringstream config;
    config << "[Modules]" << std::endl;
    config << "Nextsim::ILateralIceSpread = Nextsim::HiblerSpread" << std::endl;
    config << "Nextsim::IIceThermodynamics = Nextsim::ThermoIce0" << std::endl;

    std::unique_ptr<std::istream> pcstream(new std::stringstream(config.str()));
    Configurator::addStream(std::move(pcstream));

    ConfiguredModule::parseConfigurator();

    class AtmosphereBoundary : public IAtmosphereBoundary {
    public:
        AtmosphereBoundary()
            : IAtmosphereBoundary()
        {
        }
        void setData(const ModelState::DataMap& ms) override
        {
            IAtmosphereBoundary::setData(ms);
            qia = 42.2955;
            dqia_dt = 16.7615;
            qow = 143.266;
            subl = 2.15132e-6;
            snow = 1e-3;
            rain = 0.;
            evap = -1e-3; // E-P = 0
            uwind = 0;
            vwind = 0.;
        }
    } atmBdy;
    atmBdy.setData(ModelState().data);

    class PrognosticData : public ModelComponent {
    public:
        PrognosticData()
        {
            getStore().registerArray(Protected::H_ICE, &hice);
            getStore().registerArray(Protected::C_ICE, &cice);
            getStore().registerArray(Protected::H_SNOW, &hsnow);
            getStore().registerArray(Protected::T_ICE, &tice0);
        }
        std::string getName() const override { return "PrognosticData"; }

        void setData(const ModelState::DataMap&) override
        {
            noLandMask();
            cice = 0.5;
            hice = 0.1; // Cell averaged
            hsnow = 0.01; // Cell averaged
            tice0 = -9;
        }

        HField hice;
        HField cice;
        HField hsnow;
        ZField tice0;

        ModelState getState() const override { return ModelState(); }
        ModelState getState(const OutputLevel&) const override { return getState(); }
    } proData;
    proData.setData(ModelState().data);

    class OceanBoundary : public IOceanBoundary {
    public:
        OceanBoundary()
            : IOceanBoundary()
        {
        }
        void setData(const ModelState::DataMap& state) override
        {
            qio = 73.9465;
            sst = -1.75;
            sss = 32.;
            mld = 10.25;
            u = 0.;
            v = 0.;
        }
        void updateBefore(const TimestepTime& tst) override
        {
            UnescoFreezing uf;
            cpml = Water::cp * Water::rho * mld;
            tf = uf(sss[0]);
        }
        void updateAfter(const TimestepTime& tst) override { }
    } ocnBdy;
    ocnBdy.setData(ModelState().data);

    TimestepTime tst = { TimePoint("2000-001"), Duration("P0-0T0:10:0") };
    IceGrowth ig;
    ig.configure();
    ig.setData(ModelState().data);
    ocnBdy.updateBefore(tst);
    ig.update(tst);

<<<<<<< HEAD
    ModelArrayRef<ModelComponent::SharedArray::NEW_ICE, MARBackingStore, RO> newice(
        ModelComponent::getSharedArray());
    ModelArrayRef<ModelComponent::SharedArray::H_ICE, MARBackingStore, RO> hice(
        ModelComponent::getSharedArray());
    ModelArrayRef<ModelComponent::SharedArray::C_ICE, MARBackingStore, RO> cice(
        ModelComponent::getSharedArray());
    ModelArrayRef<ModelComponent::SharedArray::H_SNOW, MARBackingStore, RO> hsnow(
        ModelComponent::getSharedArray());
=======
    ModelArrayRef<Shared::NEW_ICE, RO> newice(ModelComponent::getStore());
    ModelArrayRef<Shared::H_ICE, RO> hice(ModelComponent::getStore());
    ModelArrayRef<Shared::C_ICE, RO> cice(ModelComponent::getStore());
    ModelArrayRef<Shared::H_SNOW, RO> hsnow(ModelComponent::getStore());
>>>>>>> 4750e570

    double prec = 1e-5;

    // The thickness values from old NextSIM are cell-averaged. Perform that
    // conversion here.
    REQUIRE(cice[0] == doctest::Approx(0.5002).epsilon(prec));
    REQUIRE((hice[0] * cice[0]) == doctest::Approx(0.100039).epsilon(prec));
    REQUIRE((hsnow[0] * cice[0]) == doctest::Approx(0.0109012).epsilon(prec));

    REQUIRE(newice[0] == doctest::Approx(6.79906e-5).epsilon(prec));
}

TEST_CASE("Zero thickness")
{
    ModelArray::setDimensions(ModelArray::Type::H, { 1, 1 });
    ModelArray::setDimensions(ModelArray::Type::Z, { 1, 1, 1 });

    std::stringstream config;
    config << "[Modules]" << std::endl;
    config << "Nextsim::ILateralIceSpread = Nextsim::HiblerSpread" << std::endl;
    config << "Nextsim::IIceThermodynamics = Nextsim::ThermoIce0" << std::endl;

    std::unique_ptr<std::istream> pcstream(new std::stringstream(config.str()));
    Configurator::addStream(std::move(pcstream));

    ConfiguredModule::parseConfigurator();

    class AtmosphericBoundary : public IAtmosphereBoundary {
    public:
        AtmosphericBoundary()
            : IAtmosphereBoundary()
        {
        }
        void setData(const ModelState::DataMap& ms) override
        {
            IAtmosphereBoundary::setData(ms);
            qia = -84.5952;
            dqia_dt = 19.7016;
            qow = -109.923;
            subl = -7.3858e-06;
            snow = 0.;
            rain = 0.;
            evap = 0.; // Seems unlikely…
            uwind = 0;
            vwind = 0.;
        }
        std::string getName() const override { return "AtmosphericBoundary"; }
    } atmBdy;
    atmBdy.setData(ModelState().data);

    class PrognosticData : public ModelComponent {
    public:
        PrognosticData()
        {
            registerProtectedArray(ProtectedArray::H_ICE, &hice);
            registerProtectedArray(ProtectedArray::C_ICE, &cice);
            registerProtectedArray(ProtectedArray::H_SNOW, &hsnow);
            registerProtectedArray(ProtectedArray::T_ICE, &tice0);
        }
        std::string getName() const override { return "PrognosticData"; }

        void setData(const ModelState::DataMap&) override
        {
            noLandMask();
            cice = 0.5;
            hice = 0.1; // Cell averaged
            hsnow = 0.01; // Cell averaged
            tice0 = -1;
        }

        HField hice;
        HField cice;
        HField hsnow;
        ZField tice0;

        ModelState getState() const override { return ModelState(); }
        ModelState getState(const OutputLevel&) const override { return getState(); }
    } proData;
    proData.setData(ModelState().data);

    class OceanBoundary : public IOceanBoundary {
    public:
        OceanBoundary()
            : IOceanBoundary()
        {
        }
        void setData(const ModelState::DataMap& state) override
        {
            IOceanBoundary::setData(state);
            qio = 53717.8; // 57 kW m⁻² to go from -1 to -1.75 over the whole mixed layer in 600 s
            sst[0] = -1;
            sss[0] = 32.;
            mld[0] = 10.25;
            u = 0;
            v = 0;
        }
        void updateBefore(const TimestepTime& tst) override
        {
            UnescoFreezing uf;
            cpml = Water::cp * Water::rho * mld;
            tf = uf(sss[0]);
        }
        void updateAfter(const TimestepTime& tst) override { }
    } ocnBdy;
    ocnBdy.setData(ModelState().data);

    class ZeroThicknessIce : public IIceThermodynamics {
        void setData(const ModelState::DataMap&) override { }
        void update(const TimestepTime& tsTime) override
        {
            deltaHi[0] = -hice[0];
            hice[0] = 0;
            tice[0] = 0;
            snowToIce[0] = 0;
        }
        size_t getNZLevels() const override { return 1; }
    };
    Module::Module<IIceThermodynamics>::setExternalImplementation(
        Module::newImpl<IIceThermodynamics, ZeroThicknessIce>);

    TimestepTime tst = { TimePoint("2000-001"), Duration("P0-1") };
    IceGrowth ig;
    ig.configure();
    ig.setData(ModelState().data);
    ocnBdy.updateBefore(tst);
    ig.update(tst);

    ModelArrayRef<ModelComponent::SharedArray::NEW_ICE, MARBackingStore, RO> newice(
        ModelComponent::getSharedArray());
    ModelArrayRef<ModelComponent::SharedArray::H_ICE, MARBackingStore, RO> hice(
        ModelComponent::getSharedArray());
    ModelArrayRef<ModelComponent::SharedArray::C_ICE, MARBackingStore, RO> cice(
        ModelComponent::getSharedArray());

    double prec = 1e-6;

    REQUIRE(newice[0] == 0);
    REQUIRE(hice[0] == 0);
    REQUIRE(cice[0] == 0);
}
TEST_SUITE_END();

}<|MERGE_RESOLUTION|>--- conflicted
+++ resolved
@@ -127,12 +127,7 @@
     ocnBdy.updateBefore(tst);
     ig.update(tst);
 
-<<<<<<< HEAD
-    ModelArrayRef<ModelComponent::SharedArray::NEW_ICE, MARBackingStore, RO> newice(
-        ModelComponent::getSharedArray());
-=======
     ModelArrayRef<Shared::NEW_ICE, RO> newice(ModelComponent::getStore());
->>>>>>> 4750e570
 
     double prec = 1e-5;
     REQUIRE(newice[0] == doctest::Approx(0.0258264).epsilon(prec));
@@ -239,21 +234,10 @@
     ocnBdy.updateBefore(tst);
     ig.update(tst);
 
-<<<<<<< HEAD
-    ModelArrayRef<ModelComponent::SharedArray::NEW_ICE, MARBackingStore, RO> newice(
-        ModelComponent::getSharedArray());
-    ModelArrayRef<ModelComponent::SharedArray::H_ICE, MARBackingStore, RO> hice(
-        ModelComponent::getSharedArray());
-    ModelArrayRef<ModelComponent::SharedArray::C_ICE, MARBackingStore, RO> cice(
-        ModelComponent::getSharedArray());
-    ModelArrayRef<ModelComponent::SharedArray::H_SNOW, MARBackingStore, RO> hsnow(
-        ModelComponent::getSharedArray());
-=======
     ModelArrayRef<Shared::NEW_ICE, RO> newice(ModelComponent::getStore());
     ModelArrayRef<Shared::H_ICE, RO> hice(ModelComponent::getStore());
     ModelArrayRef<Shared::C_ICE, RO> cice(ModelComponent::getStore());
     ModelArrayRef<Shared::H_SNOW, RO> hsnow(ModelComponent::getStore());
->>>>>>> 4750e570
 
     double prec = 1e-5;
     // The thickness values from old NextSIM are cell-averaged. Perform that
@@ -364,21 +348,10 @@
     ocnBdy.updateBefore(tst);
     ig.update(tst);
 
-<<<<<<< HEAD
-    ModelArrayRef<ModelComponent::SharedArray::NEW_ICE, MARBackingStore, RO> newice(
-        ModelComponent::getSharedArray());
-    ModelArrayRef<ModelComponent::SharedArray::H_ICE, MARBackingStore, RO> hice(
-        ModelComponent::getSharedArray());
-    ModelArrayRef<ModelComponent::SharedArray::C_ICE, MARBackingStore, RO> cice(
-        ModelComponent::getSharedArray());
-    ModelArrayRef<ModelComponent::SharedArray::H_SNOW, MARBackingStore, RO> hsnow(
-        ModelComponent::getSharedArray());
-=======
     ModelArrayRef<Shared::NEW_ICE, RO> newice(ModelComponent::getStore());
     ModelArrayRef<Shared::H_ICE, RO> hice(ModelComponent::getStore());
     ModelArrayRef<Shared::C_ICE, RO> cice(ModelComponent::getStore());
     ModelArrayRef<Shared::H_SNOW, RO> hsnow(ModelComponent::getStore());
->>>>>>> 4750e570
 
     double prec = 1e-5;
 
@@ -433,10 +406,10 @@
     public:
         PrognosticData()
         {
-            registerProtectedArray(ProtectedArray::H_ICE, &hice);
-            registerProtectedArray(ProtectedArray::C_ICE, &cice);
-            registerProtectedArray(ProtectedArray::H_SNOW, &hsnow);
-            registerProtectedArray(ProtectedArray::T_ICE, &tice0);
+            getStore().registerArray(Protected::H_ICE, &hice, RO);
+            getStore().registerArray(Protected::C_ICE, &cice, RO);
+            getStore().registerArray(Protected::H_SNOW, &hsnow, RO);
+            getStore().registerArray(Protected::T_ICE, &tice0, RO);
         }
         std::string getName() const override { return "PrognosticData"; }
 
@@ -506,12 +479,9 @@
     ocnBdy.updateBefore(tst);
     ig.update(tst);
 
-    ModelArrayRef<ModelComponent::SharedArray::NEW_ICE, MARBackingStore, RO> newice(
-        ModelComponent::getSharedArray());
-    ModelArrayRef<ModelComponent::SharedArray::H_ICE, MARBackingStore, RO> hice(
-        ModelComponent::getSharedArray());
-    ModelArrayRef<ModelComponent::SharedArray::C_ICE, MARBackingStore, RO> cice(
-        ModelComponent::getSharedArray());
+    ModelArrayRef<Shared::NEW_ICE, RO> newice(ModelComponent::getStore());
+    ModelArrayRef<Shared::H_ICE, RO> hice(ModelComponent::getStore());
+    ModelArrayRef<Shared::C_ICE, RO> cice(ModelComponent::getStore());
 
     double prec = 1e-6;
 
