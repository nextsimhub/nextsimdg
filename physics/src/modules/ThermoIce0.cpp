--- conflicted
+++ resolved
@@ -16,13 +16,9 @@
 
 namespace Nextsim {
 
-<<<<<<< HEAD
-double ThermoIce0::k_s;
+double ThermoIce0::kappa_s;
 double ThermoIce0::m_I0;
 
-=======
-double ThermoIce0::kappa_s;
->>>>>>> a24e3829
 static const double k_sDefault = 0.3096;
 static const double i0_default = 0.17;
 
@@ -50,26 +46,19 @@
 
 template <>
 const std::map<int, std::string> Configured<ThermoIce0>::keyMap = {
-<<<<<<< HEAD
-    { ThermoIce0::KS_KEY, "thermoice0.ks" },
+    { ThermoIce0::KS_KEY, IIceThermodynamics::getKappaSConfigKey() },
     { ThermoIce0::I0_KEY, "thermoice0.I_0" },
-=======
-    { ThermoIce0::KS_KEY, IIceThermodynamics::getKappaSConfigKey() },
->>>>>>> a24e3829
 };
 
 void ThermoIce0::configure()
 {
-<<<<<<< HEAD
     iIceAlbedoImpl = &Module::getImplementation<IIceAlbedo>();
     tryConfigure(iIceAlbedoImpl);
 
-    k_s = Configured::getConfiguration(keyMap.at(KS_KEY), k_sDefault);
+    kappa_s = Configured::getConfiguration(keyMap.at(KS_KEY), k_sDefault);
     m_I0 = Configured::getConfiguration(keyMap.at(I0_KEY), i0_default);
-=======
-    kappa_s = Configured::getConfiguration(keyMap.at(KS_KEY), k_sDefault);
     NZLevels::set(nZLevels);
->>>>>>> a24e3829
+
 }
 
 ModelState ThermoIce0::getStateRecursive(const OutputSpec& os) const
@@ -77,6 +66,7 @@
     ModelState state = { {},
         {
             { keyMap.at(KS_KEY), kappa_s },
+            { keyMap.at(I0_KEY), m_I0},
         } };
     return os ? state : ModelState();
 }
@@ -120,9 +110,8 @@
     // Create a reference to the local updated Tice value here to avoid having
     // to write the array access expression out in full every time
     double& tice_i = tice.zIndexAndLayer(i, 0);
-<<<<<<< HEAD
 
-    const double k_lSlab = k_s * Ice::kappa / (k_s * hice[i] + Ice::kappa * hsnow[i]);
+    const double k_lSlab = kappa_s * Ice::kappa / (kappa_s * hice[i] + Ice::kappa * hsnow[i]);
     qic[i] = k_lSlab * (tf[i] - tice_i) * gamma;
     double albedoValue = iIceAlbedoImpl->albedo(tice.zIndexAndLayer(i, 0), hsnow[i]);
     if ( hsnow[i] == 0. )
@@ -130,12 +119,6 @@
 
     const double remainingFlux = qic[i] - (qia[i] + (1.-albedoValue) * qsw[i]);
     tice_i += remainingFlux / (k_lSlab + dQia_dt[i]);
-=======
-    double k_lSlab = kappa_s * Ice::kappa / (kappa_s * hice[i] + Ice::kappa * hsnow[i]);
-    qic[i] = k_lSlab * (tf[i] - tice0.zIndexAndLayer(i, 0));
-    double remainingFlux = qic[i] - qia[i];
-    tice_i = tice0.zIndexAndLayer(i, 0) + remainingFlux / (k_lSlab + dQia_dt[i]);
->>>>>>> a24e3829
 
     // Clamp the temperature of the ice to a maximum of the melting point
     // of ice or snow
