/*!
 * @file ThermoIce0.cpp
 *
 * @date Mar 17, 2022
 * @author Tim Spain <timothy.spain@nersc.no>
 */

#include "include/ThermoIce0.hpp"

#include "include/IceMinima.hpp"
<<<<<<< HEAD
=======
#include "include/IFreezingPointModule.hpp"
#include "include/IceGrowth.hpp"
>>>>>>> 9f4e4e00
#include "include/ModelArray.hpp"
#include "include/NZLevels.hpp"
#include "include/constants.hpp"

namespace Nextsim {

double ThermoIce0::kappa_s;
static const double k_sDefault = 0.3096;
const double ThermoIce0::freezingPointIce = -Water::mu * Ice::s;
const size_t ThermoIce0::nZLevels = 1;

ThermoIce0::ThermoIce0()
    : IIceThermodynamics()
    , snowMelt(ModelArray::Type::H)
    , topMelt(ModelArray::Type::H)
    , botMelt(ModelArray::Type::H)
    , qic(ModelArray::Type::H)
    , oldHi(getProtectedArray())
{
}

void ThermoIce0::update(const TimestepTime& tsTime)
{
    overElements(std::bind(&ThermoIce0::calculateElement, this, std::placeholders::_1,
                     std::placeholders::_2),
        tsTime);
}

template <>
const std::map<int, std::string> Configured<ThermoIce0>::keyMap = {
    { ThermoIce0::KS_KEY, IIceThermodynamics::getKappaSConfigKey() },
};

void ThermoIce0::configure()
{
    kappa_s = Configured::getConfiguration(keyMap.at(KS_KEY), k_sDefault);
    NZLevels::set(nZLevels);
}

ModelState ThermoIce0::getStateRecursive(const OutputSpec& os) const
{
    ModelState state = { {},
        {
            { keyMap.at(KS_KEY), kappa_s },
        } };
    return os ? state : ModelState();
}

ThermoIce0::HelpMap& ThermoIce0::getHelpText(HelpMap& map, bool getAll)
{
    map["ThermoIce0"] = {
        { keyMap.at(KS_KEY), ConfigType::NUMERIC, { "0", "∞" }, std::to_string(k_sDefault),
            "W K⁻¹ m⁻¹", "Thermal conductivity of snow." },
    };
    return map;
}
ThermoIce0::HelpMap& ThermoIce0::getHelpRecursive(HelpMap& map, bool getAll)
{
    return getHelpText(map, getAll);
}

void ThermoIce0::setData(const ModelState::DataMap& ms)
{
    IIceThermodynamics::setData(ms);

    snowMelt.resize();
    topMelt.resize();
    botMelt.resize();
    qic.resize();
}

void ThermoIce0::calculateElement(size_t i, const TimestepTime& tst)
{
    // If there is too little ice, do nothing and zero out the computed arrays
    if (hice[i] == 0. || cice[i] == 0.) {
        deltaHi[i] = 0.;
        snowToIce[i] = 0.;

        return;
    }

    static const double bulkLHFusionSnow = Water::Lf * Ice::rhoSnow;
    static const double bulkLHFusionIce = Water::Lf * Ice::rho;

    // Semtner's fudge factors for the zero-layer model
    constexpr double beta = 0.4;
    constexpr double gamma = 1.065;

    // Create a reference to the local updated Tice value here to avoid having
    // to write the array access expression out in full every time
    double& tice_i = tice.zIndexAndLayer(i, 0);
    double k_lSlab = kappa_s * Ice::kappa / (kappa_s * hice[i] + Ice::kappa * hsnow[i]) * gamma;
    qic[i] = k_lSlab * (tf[i] - tice0.zIndexAndLayer(i, 0));
    double remainingFlux = qic[i] - (qia[i] + (1. - beta) * penSw[i]);
    tice_i = tice0.zIndexAndLayer(i, 0) + remainingFlux / (k_lSlab + dQia_dt[i]);

    // Clamp the temperature of the ice to a maximum of the melting point
    // of ice or snow
    double meltingLimit = (hsnow[i] > 0) ? 0 : freezingPointIce;
    tice_i = std::min(meltingLimit, tice_i);

    // Top melt. Melting rate is non-positive.
    double snowMeltRate = std::min(-remainingFlux, 0.) / bulkLHFusionSnow;
    snowMelt[i] = snowMeltRate * tst.step;
    double snowSublRate = sublim[i] / Ice::rhoSnow;
    double nowSnow = hsnow[i] + (snowMeltRate - snowSublRate) * tst.step;
    // Use excess flux to melt ice. Non-positive value
    double excessIceMelt = std::min(nowSnow, 0.) * bulkLHFusionSnow / bulkLHFusionIce;
    // With the excess flux noted, clamp the snow thickness to a minimum of zero.
    hsnow[i] = std::max(nowSnow, 0.);
    // Then add snowfall back on top
    hsnow[i] += snowfall[i] * tst.step / Ice::rhoSnow;

    // Bottom melt or growth
    double iceBottomChange = (qic[i] - qio[i]) * tst.step / bulkLHFusionIce;
    // Total thickness change
    deltaHi[i] = excessIceMelt + iceBottomChange;
    hice[i] += deltaHi[i];

    // Amount of melting (only) at the top and bottom of the ice
    topMelt[i] = std::min(excessIceMelt, 0.);
    botMelt[i] = std::min(iceBottomChange, 0.);
    // Snow to ice conversion
    double iceDraught = (hice[i] * Ice::rho + hsnow[i] * Ice::rhoSnow) / Water::rhoOcean;

    if (doFlooding && iceDraught > hice[i]) {
        double snowDraught = iceDraught - hice[i];
        snowToIce[i] = snowDraught;
        hsnow[i] -= snowDraught * Ice::rho / Ice::rhoSnow;
        hice[i] = iceDraught;
    } else {
        snowToIce[i] = 0;
    }

    // Melt all ice if it is below minimum threshold
    if (0. < hice[i] && hice[i] < IceMinima::h()) {
        if (deltaHi[i] < 0) {
            double scaling = oldHi[i] / deltaHi[i];
            topMelt[i] *= scaling;
            botMelt[i] *= scaling;
        }

        // No snow was converted to ice
        snowToIce[i] = 0.;

        // Change in thickness is all of the old thickness
        deltaHi[i] = -oldHi[i];

        // The ice-ocean flux includes all the latent heat
        qio[i] += hice[i] * bulkLHFusionIce / tst.step + hsnow[i] * bulkLHFusionSnow / tst.step;

        // No ice, no snow and the surface temperature is the melting point of ice
        cice[i] = 0.;
        hice[i] = 0.;
        hsnow[i] = 0.;
<<<<<<< HEAD
        tice.zIndexAndLayer(i, 0) = celsius(Ice::Tm);
=======
        tice.zIndexAndLayer(i, 0) = 0.;
>>>>>>> 9f4e4e00
    }
}

size_t ThermoIce0::getNZLevels() const { return nZLevels; }
} /* namespace Nextsim */<|MERGE_RESOLUTION|>--- conflicted
+++ resolved
@@ -8,11 +8,8 @@
 #include "include/ThermoIce0.hpp"
 
 #include "include/IceMinima.hpp"
-<<<<<<< HEAD
-=======
 #include "include/IFreezingPointModule.hpp"
 #include "include/IceGrowth.hpp"
->>>>>>> 9f4e4e00
 #include "include/ModelArray.hpp"
 #include "include/NZLevels.hpp"
 #include "include/constants.hpp"
@@ -168,11 +165,7 @@
         cice[i] = 0.;
         hice[i] = 0.;
         hsnow[i] = 0.;
-<<<<<<< HEAD
         tice.zIndexAndLayer(i, 0) = celsius(Ice::Tm);
-=======
-        tice.zIndexAndLayer(i, 0) = 0.;
->>>>>>> 9f4e4e00
     }
 }
 
