--- conflicted
+++ resolved
@@ -40,11 +40,7 @@
     const double albedo = snowCoverFraction * snowAlbedoT + (1 - snowCoverFraction) * iceAlbedoT;
     const double penSW = (1. - snowCoverFraction) * i0;
 
-<<<<<<< HEAD
-    return std::make_tuple(albedo, penSW);
-=======
     return {albedo, penSW};
->>>>>>> ad1e83fc
 }
 
 void CCSMIceAlbedo::configure()
