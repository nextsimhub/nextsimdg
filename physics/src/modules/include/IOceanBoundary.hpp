--- conflicted
+++ resolved
@@ -1,11 +1,7 @@
 /*!
  * @file IOceanBoundary.hpp
  *
-<<<<<<< HEAD
  * @date 07 Oct 2024
-=======
- * @date 24 Sep 2024
->>>>>>> 334846d9
  * @author Tim Spain <timothy.spain@nersc.no>
  */
 
@@ -17,20 +13,12 @@
 namespace Nextsim {
 
 namespace CouplingFields {
-<<<<<<< HEAD
-constexpr TextTag SST = "SST"; // sea surface temperature ˚C
-constexpr TextTag SSS = "SSS"; // sea surface salinity PSU
-constexpr TextTag MLD = "MLD"; // Mixed layer or slab ocean depth m
-constexpr TextTag OCEAN_U = "U"; // x(east)-ward ocean current m s⁻¹
-constexpr TextTag OCEAN_V = "V"; // y(north)-ward ocean current m s⁻¹
-constexpr TextTag SSH = "SSH"; // sea surface height, m
-=======
     constexpr TextTag SST = "SST"; // sea surface temperature ˚C
     constexpr TextTag SSS = "SSS"; // sea surface salinity PSU
     constexpr TextTag MLD = "MLD"; // Mixed layer or slab ocean depth m
     constexpr TextTag OCEAN_U = "U"; // x(east)-ward ocean current m s⁻¹
     constexpr TextTag OCEAN_V = "V"; // y(north)-ward ocean current m s⁻¹
->>>>>>> 334846d9
+    constexpr TextTag SSH = "SSH"; // sea surface height, m
 }
 //! An interface class for the oceanic inputs into the ice physics.
 class IOceanBoundary : public ModelComponent {
