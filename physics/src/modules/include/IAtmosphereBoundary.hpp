/*!
 * @file IAtmosphereBoundary.hpp
 *
 * @date Sep 22, 2022
 * @author Tim Spain <timothy.spain@nersc.no>
 */

#include "include/ModelArrayRef.hpp"
#include "include/ModelComponent.hpp"
#include "include/Time.hpp"

#ifndef IATMOSPHEREBOUNDARY_HPP
#define IATMOSPHEREBOUNDARY_HPP

namespace Nextsim {

//! An interface class for the atmospheric inputs into the ice physics.
class IAtmosphereBoundary : public ModelComponent {
public:
    IAtmosphereBoundary()
        : qia(ModelArray::Type::H)
        , dqia_dt(ModelArray::Type::H)
    , qow(ModelArray::Type::H)
    , subl(ModelArray::Type::H)
    , snow(ModelArray::Type::H)
    , rain(ModelArray::Type::H)
    , evap(ModelArray::Type::H)
    , emp(ModelArray::Type::H)
    , uwind(ModelArray::Type::U)
    , vwind(ModelArray::Type::V)
    {
        m_couplingArrays.resize(static_cast<size_t>(CouplingFields::COUNT));
        m_couplingArrays[static_cast<size_t>(CouplingFields::SUBL)] = &subl;
        m_couplingArrays[static_cast<size_t>(CouplingFields::SNOW)] = &snow;
        m_couplingArrays[static_cast<size_t>(CouplingFields::RAIN)] = &rain;
        m_couplingArrays[static_cast<size_t>(CouplingFields::EVAP)] = &evap;
        m_couplingArrays[static_cast<size_t>(CouplingFields::WIND_U)] = &uwind;
        m_couplingArrays[static_cast<size_t>(CouplingFields::WIND_V)] = &vwind;

        registerSharedArray(SharedArray::Q_IA, &qia);
        registerSharedArray(SharedArray::DQIA_DT, &dqia_dt);
        registerSharedArray(SharedArray::Q_OW, &qow);
        registerSharedArray(SharedArray::SUBLIM, &subl);
        registerProtectedArray(ProtectedArray::SNOW, &snow);
<<<<<<< HEAD
        registerProtectedArray(ProtectedArray::EVAP_MINUS_PRECIP, &emp);
=======
        registerSharedArray(SharedArray::Q_PEN_SW, &penSW);
>>>>>>> 89f8d5af
    }
    virtual ~IAtmosphereBoundary() = default;

    ModelState getState() const override { return ModelState(); }
    ModelState getState(const OutputLevel&) const override { return getState(); }

    std::string getName() const override { return "IAtmosphereBoundary"; }
    void setData(const ModelState::DataMap& ms) override
    {
        qia.resize();
        dqia_dt.resize();
        qow.resize();
        subl.resize();
        snow.resize();
        rain.resize();
        evap.resize();
        emp.resize();
        uwind.resize();
        vwind.resize();
        penSW.resize();
    }
    virtual void update(const TimestepTime& tst) { }

protected:
    enum class CouplingFields {
        SUBL, // sublimation mass flux kg s⁻¹ m⁻²
        SNOW, // snowfall mass flux kg s⁻¹ m⁻²
        RAIN, // rainfall mass flux kg s⁻¹ m⁻²
        EVAP, // evaporation mass flux kg s⁻¹ m⁻²
        WIND_U, // x-aligned wind component m s⁻¹
        WIND_V, // y-aligned wind component m s⁻¹
        COUNT
    };

    const MARBackingStore& couplingArrays() { return m_couplingArrays; }

    HField qia;
    HField dqia_dt;
    HField qow;
    HField subl;
    HField snow;
    HField rain;
    HField evap;
    HField emp;
    UField uwind;
    VField vwind;
    HField penSW;

    MARBackingStore m_couplingArrays;
};

} // namespace Nextsim

#endif /* IATMOSPHEREBOUNDARY_HPP */<|MERGE_RESOLUTION|>--- conflicted
+++ resolved
@@ -42,11 +42,8 @@
         registerSharedArray(SharedArray::Q_OW, &qow);
         registerSharedArray(SharedArray::SUBLIM, &subl);
         registerProtectedArray(ProtectedArray::SNOW, &snow);
-<<<<<<< HEAD
         registerProtectedArray(ProtectedArray::EVAP_MINUS_PRECIP, &emp);
-=======
         registerSharedArray(SharedArray::Q_PEN_SW, &penSW);
->>>>>>> 89f8d5af
     }
     virtual ~IAtmosphereBoundary() = default;
 
