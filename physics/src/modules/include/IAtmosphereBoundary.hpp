/*!
 * @file IAtmosphereBoundary.hpp
 *
 * @date Sep 22, 2022
 * @author Tim Spain <timothy.spain@nersc.no>
 */

#include "include/ModelArrayRef.hpp"
#include "include/ModelComponent.hpp"
#include "include/Time.hpp"

#ifndef IATMOSPHEREBOUNDARY_HPP
#define IATMOSPHEREBOUNDARY_HPP

namespace Nextsim {

//! An interface class for the atmospheric inputs into the ice physics.
class IAtmosphereBoundary : public ModelComponent {
public:
    IAtmosphereBoundary()
        : qia(ModelArray::Type::H)
        , dqia_dt(ModelArray::Type::H)
    , qow(ModelArray::Type::H)
    , subl(ModelArray::Type::H)
    , snow(ModelArray::Type::H)
    , rain(ModelArray::Type::H)
    , evap(ModelArray::Type::H)
    , emp(ModelArray::Type::H)
    , uwind(ModelArray::Type::U)
    , vwind(ModelArray::Type::V)
    {
        m_couplingArrays.resize(static_cast<size_t>(CouplingFields::COUNT));
        m_couplingArrays[static_cast<size_t>(CouplingFields::SUBL)] = &subl;
        m_couplingArrays[static_cast<size_t>(CouplingFields::SNOW)] = &snow;
        m_couplingArrays[static_cast<size_t>(CouplingFields::RAIN)] = &rain;
        m_couplingArrays[static_cast<size_t>(CouplingFields::EVAP)] = &evap;
        m_couplingArrays[static_cast<size_t>(CouplingFields::WIND_U)] = &uwind;
        m_couplingArrays[static_cast<size_t>(CouplingFields::WIND_V)] = &vwind;

        registerSharedArray(SharedArray::Q_IA, &qia);
        registerSharedArray(SharedArray::DQIA_DT, &dqia_dt);
        registerSharedArray(SharedArray::Q_OW, &qow);
        registerSharedArray(SharedArray::SUBLIM, &subl);
        registerProtectedArray(ProtectedArray::SNOW, &snow);
        registerProtectedArray(ProtectedArray::EVAP_MINUS_PRECIP, &emp);
<<<<<<< HEAD
        registerProtectedArray(ProtectedArray::WIND_U, &uwind);
        registerProtectedArray(ProtectedArray::WIND_V, &vwind);
=======
        registerSharedArray(SharedArray::Q_PEN_SW, &penSW);
>>>>>>> ad1e83fc
    }
    virtual ~IAtmosphereBoundary() = default;

    ModelState getState() const override { return ModelState(); }
    ModelState getState(const OutputLevel&) const override { return getState(); }

    std::string getName() const override { return "IAtmosphereBoundary"; }
    void setData(const ModelState::DataMap& ms) override
    {
        qia.resize();
        dqia_dt.resize();
        qow.resize();
        subl.resize();
        snow.resize();
        rain.resize();
        evap.resize();
        emp.resize();
        uwind.resize();
        vwind.resize();
        penSW.resize();
    }
    virtual void update(const TimestepTime& tst) { }

protected:
    enum class CouplingFields {
        SUBL, // sublimation mass flux kg s⁻¹ m⁻²
        SNOW, // snowfall mass flux kg s⁻¹ m⁻²
        RAIN, // rainfall mass flux kg s⁻¹ m⁻²
        EVAP, // evaporation mass flux kg s⁻¹ m⁻²
        WIND_U, // x-aligned wind component m s⁻¹
        WIND_V, // y-aligned wind component m s⁻¹
        COUNT
    };

    const MARBackingStore& couplingArrays() { return m_couplingArrays; }

    HField qia;
    HField dqia_dt;
    HField qow;
    HField subl;
    HField snow;
    HField rain;
    HField evap;
    HField emp;
    UField uwind;
    VField vwind;
    HField penSW;

    MARBackingStore m_couplingArrays;
};

} // namespace Nextsim

#endif /* IATMOSPHEREBOUNDARY_HPP */<|MERGE_RESOLUTION|>--- conflicted
+++ resolved
@@ -43,12 +43,9 @@
         registerSharedArray(SharedArray::SUBLIM, &subl);
         registerProtectedArray(ProtectedArray::SNOW, &snow);
         registerProtectedArray(ProtectedArray::EVAP_MINUS_PRECIP, &emp);
-<<<<<<< HEAD
         registerProtectedArray(ProtectedArray::WIND_U, &uwind);
         registerProtectedArray(ProtectedArray::WIND_V, &vwind);
-=======
         registerSharedArray(SharedArray::Q_PEN_SW, &penSW);
->>>>>>> ad1e83fc
     }
     virtual ~IAtmosphereBoundary() = default;
 
