--- conflicted
+++ resolved
@@ -45,8 +45,6 @@
         m_couplingArrays.registerArray(CouplingFields::WIND_U, &uwind, RW);
         m_couplingArrays.registerArray(CouplingFields::WIND_V, &vwind, RW);
 
-<<<<<<< HEAD
-        getStore().registerArray(Shared::Q_IA, &qia, RW);
         getStore().registerArray(Shared::DQIA_DT, &dqia_dt, RW);
         getStore().registerArray(Shared::Q_OW, &qow, RW);
         getStore().registerArray(Shared::SUBLIM, &subl, RW);
@@ -55,17 +53,6 @@
         getStore().registerArray(Protected::EVAP_MINUS_PRECIP, &emp);
         getStore().registerArray(Protected::WIND_U, &uwind);
         getStore().registerArray(Protected::WIND_V, &vwind);
-=======
-        registerSharedArray(SharedArray::Q_IA, &qia);
-        registerSharedArray(SharedArray::DQIA_DT, &dqia_dt);
-        registerSharedArray(SharedArray::Q_OW, &qow);
-        registerSharedArray(SharedArray::SUBLIM, &subl);
-        registerProtectedArray(ProtectedArray::SNOW, &snow);
-        registerProtectedArray(ProtectedArray::EVAP_MINUS_PRECIP, &emp);
-        registerProtectedArray(ProtectedArray::WIND_U, &uwind);
-        registerProtectedArray(ProtectedArray::WIND_V, &vwind);
-        registerSharedArray(SharedArray::Q_PEN_SW, &penSW);
->>>>>>> 9f4e4e00
     }
     virtual ~IAtmosphereBoundary() = default;
 
