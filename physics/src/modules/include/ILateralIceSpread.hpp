--- conflicted
+++ resolved
@@ -64,28 +64,19 @@
         , hsnow(getStore())
         , deltaHi(getStore())
     {
-<<<<<<< HEAD
-=======
         registerModule();
         getStore().registerArray(Shared::DELTA_CICE, &deltaCi, RW);
->>>>>>> 4750e570
     }
 
     ModelArrayRef<Shared::C_ICE, RW> cice; // From IceGrowth
     ModelArrayRef<Shared::Q_OW, RW> qow; // From FluxCalculation
 
-<<<<<<< HEAD
-    ModelArrayRef<SharedArray::H_ICE, MARBackingStore, RO> hice; // From IceGrowth
-    ModelArrayRef<SharedArray::H_SNOW, MARBackingStore, RO> hsnow; // From Ice Growth?
-    ModelArrayRef<SharedArray::DELTA_HICE, MARBackingStore, RO> deltaHi; // From Vertical Ice Growth
-=======
     ModelArrayRef<Shared::H_ICE, RO> hice; // From IceGrowth
     ModelArrayRef<Shared::H_SNOW, RO> hsnow; // From Ice Growth?
     ModelArrayRef<Shared::DELTA_HICE, RO> deltaHi; // From Vertical Ice Growth
 
     // Owned, shared arrays
     HField deltaCi;
->>>>>>> 4750e570
 };
 
 } /* namespace Nextsim */
