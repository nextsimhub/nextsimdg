--- conflicted
+++ resolved
@@ -49,21 +49,6 @@
         : tice(ModelArray::Type::Z)
         , deltaHi(ModelArray::Type::H)
         , snowToIce(ModelArray::Type::H)
-<<<<<<< HEAD
-        , hice(getSharedArray())
-        , cice(getSharedArray())
-        , hsnow(getSharedArray())
-        , qic(getSharedArray())
-        , qio(getSharedArray())
-        , qia(getSharedArray())
-        , dQia_dt(getSharedArray())
-        , penSw(getSharedArray())
-        , sublim(getSharedArray())
-        , tice0(getProtectedArray())
-        , tf(getProtectedArray())
-        , snowfall(getProtectedArray())
-        , sss(getProtectedArray())
-=======
         , hice(getStore())
         , cice(getStore())
         , hsnow(getStore())
@@ -71,12 +56,12 @@
         , qio(getStore())
         , qia(getStore())
         , dQia_dt(getStore())
+        , penSw(getStore())
         , sublim(getStore())
         , tice0(getStore())
         , tf(getStore())
         , snowfall(getStore())
         , sss(getStore())
->>>>>>> 4750e570
     {
         registerModule();
 
@@ -89,28 +74,15 @@
     ModelArrayRef<Shared::H_SNOW, RW> hsnow; // From Ice Growth
     ModelArrayRef<Shared::Q_IC, RW>
         qic; // From IceTemperature. Conductive heat flux to the ice surface.
-<<<<<<< HEAD
-    ModelArrayRef<SharedArray::Q_IO, MARBackingStore, RW> qio; // From FluxCalculation
-    ModelArrayRef<SharedArray::Q_IA, MARBackingStore, RO> qia; // From FluxCalculation
-    ModelArrayRef<SharedArray::DQIA_DT, MARBackingStore, RO> dQia_dt; // From FluxCalculation
-    ModelArrayRef<SharedArray::Q_PEN_SW, MARBackingStore, RO> penSw; // From FluxCalculation
-    ModelArrayRef<SharedArray::SUBLIM, MARBackingStore, RO> sublim; // From AtmosphereState
-    ModelArrayRef<ProtectedArray::T_ICE, MARConstBackingStore>
-        tice0; // Timestep initial ice temperature
-    ModelArrayRef<ProtectedArray::TF, MARConstBackingStore> tf; // Sea water freezing temperature
-    ModelArrayRef<ProtectedArray::SNOW, MARConstBackingStore> snowfall; // From ExternalData
-    ModelArrayRef<ProtectedArray::SSS, MARConstBackingStore>
-        sss; // From ExternalData (possibly PrognosticData)
-=======
     ModelArrayRef<Shared::Q_IO, RW> qio; // From FluxCalculation
     ModelArrayRef<Shared::Q_IA, RO> qia; // From FluxCalculation
     ModelArrayRef<Shared::DQIA_DT, RO> dQia_dt; // From FluxCalculation
+    ModelArrayRef<Shared::Q_PEN_SW, RO> penSw; // From FluxCalculation
     ModelArrayRef<Shared::SUBLIM, RO> sublim; // From AtmosphereState
     ModelArrayRef<Protected::T_ICE> tice0; // Timestep initial ice temperature
     ModelArrayRef<Protected::TF> tf; // Sea water freezing temperature
     ModelArrayRef<Protected::SNOW> snowfall; // From ExternalData
     ModelArrayRef<Protected::SSS> sss; // From ExternalData (possibly PrognosticData)
->>>>>>> 4750e570
     // Owned, shared arrays
     HField tice;
     HField deltaHi;
