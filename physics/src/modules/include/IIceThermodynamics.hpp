/*!
 * @file IIceThermodynamics.hpp
 *
 * @date Mar 16, 2022
 * @author Tim Spain <timothy.spain@nersc.no>
 */

#ifndef IICETHERMODYNAMICS_HPP
#define IICETHERMODYNAMICS_HPP

#include "include/ConfigurationHelp.hpp"
#include "include/ModelArray.hpp"
#include "include/ModelArrayRef.hpp"
#include "include/ModelComponent.hpp"
#include "include/Time.hpp"

namespace Nextsim {
//! An interface class to update the ice thermodynamics.
class IIceThermodynamics : public ModelComponent {
public:
    ~IIceThermodynamics() = default;

    std::string getName() const override { return "IceThermodynamics"; }
    void setData(const ModelState::DataMap& ms) override
    {
        tice.resize();
        deltaHi.resize();
        snowToIce.resize();
    }
    ModelState getState() const override { return ModelState(); }
    ModelState getState(const OutputLevel&) const override { return getState(); }
    ModelState getStateRecursive(const OutputSpec& os) const override
    {
        return os ? getState() : ModelState();
    }
    /*!
     * Updates the ice thermodynamic and thickness growth calculation for the timestep.
     *
     * @param tStep The object containing the timestep start and duration times.
     */
    virtual void update(const TimestepTime& tsTime) = 0;

<<<<<<< HEAD
    inline static std::string getKappaSConfigKey() { return "thermo.ks"; }
=======
    virtual size_t getNZLevels() const = 0;
>>>>>>> 15332164

protected:
    IIceThermodynamics()
        : tice(ModelArray::Type::Z)
        , deltaHi(ModelArray::Type::H)
        , snowToIce(ModelArray::Type::H)
        , hice(getSharedArray())
        , cice(getSharedArray())
        , hsnow(getSharedArray())
        , qic(getSharedArray())
        , qio(getSharedArray())
        , qia(getSharedArray())
        , dQia_dt(getSharedArray())
        , sublim(getSharedArray())
        , tice0(getProtectedArray())
        , tf(getProtectedArray())
        , snowfall(getProtectedArray())
        , sss(getProtectedArray())
    {
        registerModule();

        ModelComponent::registerSharedArray(SharedArray::DELTA_HICE, &deltaHi);
        ModelComponent::registerSharedArray(SharedArray::T_ICE, &tice);
    }

    ModelArrayRef<SharedArray::H_ICE, MARBackingStore, RW> hice; // From IceGrowth
    ModelArrayRef<SharedArray::C_ICE, MARBackingStore, RW> cice; // From IceGrowth
    ModelArrayRef<SharedArray::H_SNOW, MARBackingStore, RW> hsnow; // From Ice Growth
    ModelArrayRef<SharedArray::Q_IC, MARBackingStore, RW>
        qic; // From IceTemperature. Conductive heat flux to the ice surface.
    ModelArrayRef<SharedArray::Q_IO, MARBackingStore, RW> qio; // From FluxCalculation
    ModelArrayRef<SharedArray::Q_IA, MARBackingStore, RO> qia; // From FluxCalculation
    ModelArrayRef<SharedArray::DQIA_DT, MARBackingStore, RO> dQia_dt; // From FluxCalculation
    ModelArrayRef<SharedArray::SUBLIM, MARBackingStore, RO> sublim; // From AtmosphereState
    ModelArrayRef<ProtectedArray::T_ICE, MARConstBackingStore>
        tice0; // Timestep initial ice temperature
    ModelArrayRef<ProtectedArray::TF, MARConstBackingStore> tf; // Sea water freezing temperature
    ModelArrayRef<ProtectedArray::SNOW, MARConstBackingStore> snowfall; // From ExternalData
    ModelArrayRef<ProtectedArray::SSS, MARConstBackingStore>
        sss; // From ExternalData (possibly PrognosticData)
    // Owned, shared arrays
    HField tice;
    HField deltaHi;
    // Owned, Module-private arrays
    HField snowToIce;
};

} /* namespace Nextsim */

#endif /* IICETHERMODYNAMICS_HPP */<|MERGE_RESOLUTION|>--- conflicted
+++ resolved
@@ -40,11 +40,9 @@
      */
     virtual void update(const TimestepTime& tsTime) = 0;
 
-<<<<<<< HEAD
     inline static std::string getKappaSConfigKey() { return "thermo.ks"; }
-=======
+
     virtual size_t getNZLevels() const = 0;
->>>>>>> 15332164
 
 protected:
     IIceThermodynamics()
