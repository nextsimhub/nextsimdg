/*
 * @file IIceOceanHeatFlux.hpp
 *
 * @date Oct 19, 2021
 * @author Tim Spain <timothy.spain@nersc.no>
 */

#ifndef IICEOCEANHEATFLUX_HPP
#define IICEOCEANHEATFLUX_HPP

#include "include/ModelArrayRef.hpp"
#include "include/ModelArray.hpp"
#include "include/ModelComponent.hpp"
#include "include/Time.hpp"

namespace Nextsim {

//! The interface class for the ice-ocean heat flux calculation.
class IIceOceanHeatFlux : public ModelComponent {
public:
    IIceOceanHeatFlux()
<<<<<<< HEAD
        : sst(getProtectedArray())
        , tf(getProtectedArray())
        , cice(getProtectedArray())
        , qio(getSharedArray())
=======
        : sst(getStore())
        , tf(getStore())
        , qio(getStore())
>>>>>>> 4750e570
    {
    }
    virtual ~IIceOceanHeatFlux() = default;

    // This superclass has no state
    void setData(const ModelState::DataMap&) override {};
    ModelState getState() const override { return ModelState(); }
    ModelState getState(const OutputLevel&) const override { return getState(); }
    ModelState getStateRecursive(const OutputSpec& os) const override
    {
        return os ? getState() : ModelState();
    }
    // …but it does have a name
    std::string getName() const override { return "IIceOceanHeatFlux"; }

    /*!
     * Updates the ice ocean heat flux calculation for the timestep.
     *
     * @param tStep The object containing the timestep start and duration times.
     */
    virtual void update(const TimestepTime&) = 0;

protected:
<<<<<<< HEAD
    ModelArrayRef<ProtectedArray::SST, MARConstBackingStore> sst;
    ModelArrayRef<ProtectedArray::TF, MARConstBackingStore> tf;
    ModelArrayRef<ProtectedArray::C_ICE, MARConstBackingStore> cice;
=======
    ModelArrayRef<Protected::SST> sst;
    ModelArrayRef<Protected::TF> tf;
>>>>>>> 4750e570

    ModelArrayRef<Shared::Q_IO, RW> qio;
};
}
#endif /* IICEOCEANHEATFLUX_HPP_ */<|MERGE_RESOLUTION|>--- conflicted
+++ resolved
@@ -19,16 +19,10 @@
 class IIceOceanHeatFlux : public ModelComponent {
 public:
     IIceOceanHeatFlux()
-<<<<<<< HEAD
-        : sst(getProtectedArray())
-        , tf(getProtectedArray())
-        , cice(getProtectedArray())
-        , qio(getSharedArray())
-=======
         : sst(getStore())
         , tf(getStore())
+        , cice(getStore())
         , qio(getStore())
->>>>>>> 4750e570
     {
     }
     virtual ~IIceOceanHeatFlux() = default;
@@ -52,14 +46,9 @@
     virtual void update(const TimestepTime&) = 0;
 
 protected:
-<<<<<<< HEAD
-    ModelArrayRef<ProtectedArray::SST, MARConstBackingStore> sst;
-    ModelArrayRef<ProtectedArray::TF, MARConstBackingStore> tf;
-    ModelArrayRef<ProtectedArray::C_ICE, MARConstBackingStore> cice;
-=======
     ModelArrayRef<Protected::SST> sst;
     ModelArrayRef<Protected::TF> tf;
->>>>>>> 4750e570
+    ModelArrayRef<Protected::C_ICE> cice;
 
     ModelArrayRef<Shared::Q_IO, RW> qio;
 };
