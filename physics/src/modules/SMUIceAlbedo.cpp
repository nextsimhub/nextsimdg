--- conflicted
+++ resolved
@@ -25,10 +25,6 @@
         albedo = ICE_ALBEDO;
         penSW = i0;
     }
-<<<<<<< HEAD
-    return std::make_tuple(albedo, penSW);
-=======
     return {albedo, penSW};
->>>>>>> ad1e83fc
 }
 }