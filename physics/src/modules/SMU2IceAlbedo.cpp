--- conflicted
+++ resolved
@@ -23,22 +23,12 @@
     double albedo, penSW;
     if (snowThickness > 0.) {
         albedo
-<<<<<<< HEAD
             = std::fmin(SNOW_ALBEDO, ICE_ALBEDO + (SNOW_ALBEDO - ICE_ALBEDO) * snowThickness / 0.4);
         penSW = 0;
     } else {
         albedo = ICE_ALBEDO;
         penSW = i0;
     }
-    return std::make_tuple(albedo, penSW);
-=======
-            = std::fmin(SNOW_ALBEDO, ICE_ALBEDO + (SNOW_ALBEDO - ICE_ALBEDO) * snowThickness / 0.2);
-        penSW = i0;
-    } else {
-        albedo = ICE_ALBEDO;
-        penSW = 0.;
-    }
     return {albedo, penSW};
->>>>>>> 65b703f3
 }
 }