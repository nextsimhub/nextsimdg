--- conflicted
+++ resolved
@@ -27,10 +27,7 @@
         LATERAL_GROWTH_KEY,
         MINC_KEY,
         MINH_KEY,
-<<<<<<< HEAD
-=======
         USE_THERMO_KEY,
->>>>>>> 9f4e4e00
     };
 
     void configure() override;
@@ -59,14 +56,11 @@
     static double minimumIceThickness() { return IceMinima::h(); }
     static double minimumIceConcentration() { return IceMinima::c(); }
 
-<<<<<<< HEAD
-=======
     /*!
      * Updates the true ice and snow thickness arrays from the cell averages.
      */
     void initializeThicknesses();
 
->>>>>>> 9f4e4e00
 private:
     // Vertical Growth ModelComponent & Module
     std::unique_ptr<IIceThermodynamics> iVertical;
