--- conflicted
+++ resolved
@@ -50,12 +50,9 @@
 
     void update(const TimestepTime&);
 
-<<<<<<< HEAD
     static double minimumIceThickness() { return IceMinima::h(); }
     static double minimumIceConcentration() { return IceMinima::c(); }
 
-=======
->>>>>>> f8456e36
 private:
     // Vertical Growth ModelComponent & Module
     std::unique_ptr<IIceThermodynamics> iVertical;
