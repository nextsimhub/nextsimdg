/*!
 * @file IceGrowth.cpp
 *
 * @date Mar 15, 2022
 * @author Tim Spain <timothy.spain@nersc.no>
 */

#include "include/IceGrowth.hpp"

#include "include/Module.hpp"
#include "include/constants.hpp"

namespace Nextsim {

template <>
const std::map<int, std::string> Configured<IceGrowth>::keyMap = {
    { IceGrowth::ICE_THERMODYNAMICS_KEY, "IceThermodynamicsModel" },
    { IceGrowth::LATERAL_GROWTH_KEY, "LateralIceModel" },
    { IceGrowth::MINC_KEY, "nextsim_thermo.min_conc" },
    { IceGrowth::MINH_KEY, "nextsim_thermo.min_thick" },
};

IceGrowth::IceGrowth()
    : hice(ModelArray::Type::H)
    , cice(ModelArray::Type::H)
    , hsnow(ModelArray::Type::H)
    , hice0(ModelArray::Type::H)
    , hsnow0(ModelArray::Type::H)
    , newice(ModelArray::Type::H)
    , deltaCIce(ModelArray::Type::H)
    , deltaCFreeze(ModelArray::Type::H)
    , deltaCMelt(ModelArray::Type::H)
    , hIceCell(getProtectedArray())
    , hSnowCell(getProtectedArray())
    , cice0(getProtectedArray())
    , qow(getSharedArray())
    , mixedLayerBulkHeatCapacity(getProtectedArray())
    , sst(getProtectedArray())
    , tf(getProtectedArray())
    , deltaHi(getSharedArray())
{
    registerModule();
    registerSharedArray(SharedArray::H_ICE, &hice);
    registerSharedArray(SharedArray::C_ICE, &cice);
    registerSharedArray(SharedArray::H_SNOW, &hsnow);
    registerSharedArray(SharedArray::NEW_ICE, &newice);
    registerSharedArray(SharedArray::HSNOW_MELT, &snowMelt);
    registerSharedArray(SharedArray::DELTA_CICE, &deltaCIce);

    registerProtectedArray(ProtectedArray::HTRUE_ICE, &hice0);
    registerProtectedArray(ProtectedArray::HTRUE_SNOW, &hsnow0);
}

void IceGrowth::setData(const ModelState::DataMap& ms)
{
    iVertical->setData(ms);
    iLateral->setData(ms);

    hice.resize();
    cice.resize();
    hsnow.resize();
    hice0.resize();
    hsnow0.resize();
    newice.resize();
    snowMelt.resize();
    deltaCFreeze.resize();
    deltaCMelt.resize();
    deltaCIce.resize();
}

ModelState IceGrowth::getState() const
{
    return { {
                 { "hice_updated", hice },
                 { "cice_updated", cice },
                 { "hsnow_updated", hsnow },
                 { "hice_initial", hice0 },
                 { "cice_initial", cice0 },
                 { "hsnow_initial", hsnow0 },
             },
        getConfiguration() };
}

ModelState IceGrowth::getStateRecursive(const OutputSpec& os) const
{
    ModelState state(getState());
    // Merge in other states here
    state.merge(iLateral->getStateRecursive(os));
    state.merge(iVertical->getStateRecursive(os));

    return os ? state : ModelState();
}

IceGrowth::HelpMap& IceGrowth::getHelpText(HelpMap& map, bool getAll)
{
    map["IceGrowth"] = {
        { keyMap.at(MINC_KEY), ConfigType::NUMERIC, { "0", "1" },
            std::to_string(IceMinima::cMinDefault), "", "Minimum allowed ice concentration." },
        { keyMap.at(MINH_KEY), ConfigType::NUMERIC, { "0", "∞" },
            std::to_string(IceMinima::hMinDefault), "m", "Minimum allowed ice thickness." },
    };
    return map;
}
IceGrowth::HelpMap& IceGrowth::getHelpRecursive(HelpMap& map, bool getAll)
{
    getHelpText(map, getAll);
    Module::getHelpRecursive<IIceThermodynamics>(map, getAll);
    Module::getHelpRecursive<ILateralIceSpread>(map, getAll);
    return map;
}

void IceGrowth::configure()
{
    // Configure constants
    IceMinima::cMin = Configured::getConfiguration(keyMap.at(MINC_KEY), IceMinima::cMinDefault);
    IceMinima::hMin = Configured::getConfiguration(keyMap.at(MINH_KEY), IceMinima::hMinDefault);

    // Configure the vertical and lateral growth modules
    iVertical = std::move(Module::getInstance<IIceThermodynamics>());
    iLateral = std::move(Module::getInstance<ILateralIceSpread>());
    tryConfigure(*iVertical);
    tryConfigure(*iLateral);
}

ConfigMap IceGrowth::getConfiguration() const
{
    return {
        { keyMap.at(MINC_KEY), IceMinima::cMin },
        { keyMap.at(MINH_KEY), IceMinima::hMin },
    };
}

void IceGrowth::update(const TimestepTime& tsTime)
{

    // Copy the ice data from the prognostic fields to the modifiable fields.
    cice = cice0;
    overElements(std::bind(&IceGrowth::initializeThicknesses, this, std::placeholders::_1,
                     std::placeholders::_2),
        tsTime);

    iVertical->update(tsTime);
    // new ice formation
    overElements(
        std::bind(&IceGrowth::updateWrapper, this, std::placeholders::_1, std::placeholders::_2),
        tsTime);
}

// Divide by ice concentration to go from cell-averaged to ice-averaged values,
// but only if ice concentration is non-zero.
void IceGrowth::initializeThicknesses(size_t i, const TimestepTime&)
{
    deltaCIce[i] = 0;

    if (cice0[i] > 0 && hIceCell[i] > 0) {
        hice[i] = hice0[i] = hIceCell[i] / cice0[i];
        hsnow[i] = hsnow0[i] = hSnowCell[i] / cice0[i];
    } else {
        hice[i] = hice0[i] = 0.;
        hsnow[i] = hsnow0[i] = 0.;
    }
}

void IceGrowth::newIceFormation(size_t i, const TimestepTime& tst)
{
    // Flux cooling the ocean from open water
    // TODO Add assimilation fluxes here
    double coolingFlux = qow[i];
    // Temperature change of the mixed layer during this timestep
    double deltaTml = -coolingFlux / mixedLayerBulkHeatCapacity[i] * tst.step;
    // Initial temperature
    double t0 = sst[i];
    // Freezing point temperature
    double tf0 = tf[i];
    // Final temperature
    double t1 = t0 + deltaTml;

    // deal with cooling below the freezing point
    if (t1 < tf0) {
        // Heat lost cooling the mixed layer to freezing point
        double sensibleFlux = (tf0 - t0) / deltaTml * coolingFlux;
        // Any heat beyond that is latent heat forming new ice
        double latentFlux = coolingFlux - sensibleFlux;

        qow[i] = sensibleFlux;
        newice[i] = latentFlux * tst.step * (1 - cice[i]) / (Ice::Lf * Ice::rho);
    } else {
        newice[i] = 0;
    }
}

// Update thickness with concentration
static double updateThickness(double& thick, double newConc, double deltaC, double deltaV)
{
    return thick += (deltaV - thick * deltaC) / newConc;
}

void IceGrowth::lateralIceSpread(size_t i, const TimestepTime& tstep)
{
    deltaCMelt[i] = 0;
    deltaCFreeze[i] = 0;
    iLateral->freeze(
        tstep, hice[i], hsnow[i], deltaHi[i], newice[i], cice[i], qow[i], deltaCFreeze[i]);
    if (deltaHi[i] < 0) {
        // Note that the cell-averaged hice0 is converted to a ice averaged value
        iLateral->melt(tstep, hice0[i], hsnow[i], deltaHi[i], cice[i], qow[i], deltaCMelt[i]);
    }
    deltaCIce[i] = deltaCFreeze[i] + deltaCMelt[i];
    cice[i] += deltaCIce[i];
<<<<<<< HEAD
    if (cice[i] >= IceMinima::cMin) {
=======
    if (cice[i] >= IceMinima::c()) {
>>>>>>> 7404a13e
        // The updated ice thickness must conserve volume
        updateThickness(hice[i], cice[i], deltaCIce[i], newice[i]);
        if (deltaCIce[i] < 0) {
            // Snow is lost if the concentration decreases, and energy is returned to the ocean
            qow[i] -= deltaCIce[i] * hsnow[i] * Water::Lf * Ice::rhoSnow / tstep.step;
        } else {
            // Update snow thickness. Currently no new snow is implemented
            updateThickness(hsnow[i], cice[i], deltaCIce[i], 0);
        }
    }
}

void IceGrowth::applyLimits(size_t i, const TimestepTime& tstep)
{
<<<<<<< HEAD
    if ((0. < cice[i] && cice[i] < IceMinima::cMin)
        || (0. < hice[i] && hice[i] < IceMinima::hMin)) {
=======
    if ((0. < cice[i] && cice[i] < IceMinima::c()) || (0. < hice[i] && hice[i] < IceMinima::h())) {
>>>>>>> 7404a13e
        qow[i] += cice[i] * Water::Lf * (hice[i] * Ice::rho + hsnow[i] * Ice::rhoSnow) / tstep.step;
        hice[i] = 0;
        cice[i] = 0;
        hsnow[i] = 0;
    }
}
} /* namespace Nextsim */<|MERGE_RESOLUTION|>--- conflicted
+++ resolved
@@ -207,11 +207,7 @@
     }
     deltaCIce[i] = deltaCFreeze[i] + deltaCMelt[i];
     cice[i] += deltaCIce[i];
-<<<<<<< HEAD
-    if (cice[i] >= IceMinima::cMin) {
-=======
     if (cice[i] >= IceMinima::c()) {
->>>>>>> 7404a13e
         // The updated ice thickness must conserve volume
         updateThickness(hice[i], cice[i], deltaCIce[i], newice[i]);
         if (deltaCIce[i] < 0) {
@@ -226,12 +222,7 @@
 
 void IceGrowth::applyLimits(size_t i, const TimestepTime& tstep)
 {
-<<<<<<< HEAD
-    if ((0. < cice[i] && cice[i] < IceMinima::cMin)
-        || (0. < hice[i] && hice[i] < IceMinima::hMin)) {
-=======
     if ((0. < cice[i] && cice[i] < IceMinima::c()) || (0. < hice[i] && hice[i] < IceMinima::h())) {
->>>>>>> 7404a13e
         qow[i] += cice[i] * Water::Lf * (hice[i] * Ice::rho + hsnow[i] * Ice::rhoSnow) / tstep.step;
         hice[i] = 0;
         cice[i] = 0;
