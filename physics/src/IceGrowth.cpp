/*!
 * @file IceGrowth.cpp
 *
 * @date Mar 15, 2022
 * @author Tim Spain <timothy.spain@nersc.no>
 */

#include "include/IceGrowth.hpp"

#include "include/Module.hpp"
#include "include/constants.hpp"

namespace Nextsim {

template <>
const std::map<int, std::string> Configured<IceGrowth>::keyMap = {
    { IceGrowth::ICE_THERMODYNAMICS_KEY, "IceThermodynamicsModel" },
    { IceGrowth::LATERAL_GROWTH_KEY, "LateralIceModel" },
    { IceGrowth::MINC_KEY, "nextsim_thermo.min_conc" },
    { IceGrowth::MINH_KEY, "nextsim_thermo.min_thick" },
};

IceGrowth::IceGrowth()
    : hice(ModelArray::Type::H)
    , cice(ModelArray::Type::H)
    , hsnow(ModelArray::Type::H)
    , hice0(ModelArray::Type::H)
    , hsnow0(ModelArray::Type::H)
    , newice(ModelArray::Type::H)
    , deltaCIce(ModelArray::Type::H)
    , deltaCFreeze(ModelArray::Type::H)
    , deltaCMelt(ModelArray::Type::H)
    , hIceCell(getStore())
    , hSnowCell(getStore())
    , cice0(getStore())
    , qow(getStore())
    , mixedLayerBulkHeatCapacity(getStore())
    , sst(getStore())
    , tf(getStore())
    , deltaHi(getStore())
{
    registerModule();
<<<<<<< HEAD
    registerSharedArray(SharedArray::H_ICE, &hice);
    registerSharedArray(SharedArray::C_ICE, &cice);
    registerSharedArray(SharedArray::H_SNOW, &hsnow);
    registerSharedArray(SharedArray::NEW_ICE, &newice);
    registerSharedArray(SharedArray::HSNOW_MELT, &snowMelt);
    registerSharedArray(SharedArray::DELTA_CICE, &deltaCIce);

    registerProtectedArray(ProtectedArray::HTRUE_ICE, &hice0);
    registerProtectedArray(ProtectedArray::HTRUE_SNOW, &hsnow0);
=======
    getStore().registerArray(Shared::H_ICE, &hice, RW);
    getStore().registerArray(Shared::C_ICE, &cice, RW);
    getStore().registerArray(Shared::H_SNOW, &hsnow, RW);
    getStore().registerArray(Shared::NEW_ICE, &newice, RW);
    getStore().registerArray(Shared::HSNOW_MELT, &snowMelt, RW);

    getStore().registerArray(Protected::HTRUE_ICE, &hice0);
    getStore().registerArray(Protected::HTRUE_SNOW, &hsnow0);
>>>>>>> 4750e570
}

void IceGrowth::setData(const ModelState::DataMap& ms)
{
    iVertical->setData(ms);
    iLateral->setData(ms);

    hice.resize();
    cice.resize();
    hsnow.resize();
    hice0.resize();
    hsnow0.resize();
    newice.resize();
    snowMelt.resize();
    deltaCFreeze.resize();
    deltaCMelt.resize();
    deltaCIce.resize();
}

ModelState IceGrowth::getState() const
{
    return { {
                 { "hice_updated", hice },
                 { "cice_updated", cice },
                 { "hsnow_updated", hsnow },
                 { "hice_initial", hice0 },
                 { "cice_initial", cice0 },
                 { "hsnow_initial", hsnow0 },
             },
        getConfiguration() };
}

ModelState IceGrowth::getStateRecursive(const OutputSpec& os) const
{
    ModelState state(getState());
    // Merge in other states here
    state.merge(iLateral->getStateRecursive(os));
    state.merge(iVertical->getStateRecursive(os));

    return os ? state : ModelState();
}

IceGrowth::HelpMap& IceGrowth::getHelpText(HelpMap& map, bool getAll)
{
    map["IceGrowth"] = {
        { keyMap.at(MINC_KEY), ConfigType::NUMERIC, { "0", "1" },
            std::to_string(IceMinima::cMinDefault), "", "Minimum allowed ice concentration." },
        { keyMap.at(MINH_KEY), ConfigType::NUMERIC, { "0", "∞" },
            std::to_string(IceMinima::hMinDefault), "m", "Minimum allowed ice thickness." },
    };
    return map;
}
IceGrowth::HelpMap& IceGrowth::getHelpRecursive(HelpMap& map, bool getAll)
{
    getHelpText(map, getAll);
    Module::getHelpRecursive<IIceThermodynamics>(map, getAll);
    Module::getHelpRecursive<ILateralIceSpread>(map, getAll);
    return map;
}

void IceGrowth::configure()
{
    // Configure constants
    IceMinima::cMin = Configured::getConfiguration(keyMap.at(MINC_KEY), IceMinima::cMinDefault);
    IceMinima::hMin = Configured::getConfiguration(keyMap.at(MINH_KEY), IceMinima::hMinDefault);

    // Configure the vertical and lateral growth modules
    iVertical = std::move(Module::getInstance<IIceThermodynamics>());
    iLateral = std::move(Module::getInstance<ILateralIceSpread>());
    tryConfigure(*iVertical);
    tryConfigure(*iLateral);
}

ConfigMap IceGrowth::getConfiguration() const
{
    return {
        { keyMap.at(MINC_KEY), IceMinima::cMin },
        { keyMap.at(MINH_KEY), IceMinima::hMin },
    };
}

void IceGrowth::update(const TimestepTime& tsTime)
{

    // Copy the ice data from the prognostic fields to the modifiable fields.
    initializeThicknesses();
    overElements(
        std::bind(&IceGrowth::applyLimits, this, std::placeholders::_1, std::placeholders::_2),
        tsTime);

    // The snowMelt array is not currently filled with data, but it used elsewhere
    // FIXME calculate a true value for snowMelt
    snowMelt = 0;

    iVertical->update(tsTime);
    // new ice formation
    overElements(
        std::bind(&IceGrowth::updateWrapper, this, std::placeholders::_1, std::placeholders::_2),
        tsTime);
}

void IceGrowth::initializeThicknesses()
{
    cice = cice0;
    overElements(std::bind(&IceGrowth::initializeThicknessesElement, this, std::placeholders::_1,
                     std::placeholders::_2),
        TimestepTime());
}

// Divide by ice concentration to go from cell-averaged to ice-averaged values,
// but only if ice concentration is non-zero.
void IceGrowth::initializeThicknessesElement(size_t i, const TimestepTime&)
{
    deltaCIce[i] = 0;

    if (cice0[i] > 0 && hIceCell[i] > 0) {
        hice[i] = hice0[i] = hIceCell[i] / cice0[i];
        hsnow[i] = hsnow0[i] = hSnowCell[i] / cice0[i];
    } else {
        hice[i] = hice0[i] = 0.;
        hsnow[i] = hsnow0[i] = 0.;
        cice[i] = 0.;
    }
}

void IceGrowth::newIceFormation(size_t i, const TimestepTime& tst)
{
    // Flux cooling the ocean from open water
    // TODO Add assimilation fluxes here
    double coolingFlux = qow[i];
    // Temperature change of the mixed layer during this timestep
    double deltaTml = -coolingFlux / mixedLayerBulkHeatCapacity[i] * tst.step;
    // Initial temperature
    double t0 = sst[i];
    // Freezing point temperature
    double tf0 = tf[i];
    // Final temperature
    double t1 = t0 + deltaTml;

    // deal with cooling below the freezing point
    if (t1 < tf0) {
        // Heat lost cooling the mixed layer to freezing point
        double sensibleFlux = (tf0 - t0) / deltaTml * coolingFlux;
        // Any heat beyond that is latent heat forming new ice
        double latentFlux = coolingFlux - sensibleFlux;

        qow[i] = sensibleFlux;
        newice[i] = latentFlux * tst.step * (1 - cice[i]) / (Ice::Lf * Ice::rho);
    } else {
        newice[i] = 0;
    }
}

// Update thickness with concentration
static double updateThickness(double& thick, double newConc, double deltaC, double deltaV)
{
    return thick += (deltaV - thick * deltaC) / newConc;
}

void IceGrowth::lateralIceSpread(size_t i, const TimestepTime& tstep)
{
    deltaCMelt[i] = 0;
    deltaCFreeze[i] = 0;
    iLateral->freeze(
        tstep, hice[i], hsnow[i], deltaHi[i], newice[i], cice[i], qow[i], deltaCFreeze[i]);
    if (deltaHi[i] < 0) {
        // Note that the cell-averaged hice0 is converted to a ice averaged value
        iLateral->melt(tstep, hice0[i], hsnow[i], deltaHi[i], cice[i], qow[i], deltaCMelt[i]);
    }
    deltaCIce[i] = deltaCFreeze[i] + deltaCMelt[i];
    cice[i] = (hice[i] > 0 || newice[i] > 0) ? cice[i] + deltaCIce[i] : 0;
    if (cice[i] >= IceMinima::c()) {
        // The updated ice thickness must conserve volume
        updateThickness(hice[i], cice[i], deltaCIce[i], newice[i]);
        if (deltaCIce[i] < 0) {
            // Snow is lost if the concentration decreases, and energy is returned to the ocean
            qow[i] -= deltaCIce[i] * hsnow[i] * Water::Lf * Ice::rhoSnow / tstep.step;
        } else {
            // Update snow thickness. Currently no new snow is implemented
            updateThickness(hsnow[i], cice[i], deltaCIce[i], 0);
        }
    }
}

void IceGrowth::applyLimits(size_t i, const TimestepTime& tstep)
{
    if ((0. < cice[i] && cice[i] < IceMinima::c()) || (0. < hice[i] && hice[i] < IceMinima::h())) {
        qow[i] += cice[i] * Water::Lf * (hice[i] * Ice::rho + hsnow[i] * Ice::rhoSnow) / tstep.step;
        hice[i] = 0;
        cice[i] = 0;
        hsnow[i] = 0;
    }
}
} /* namespace Nextsim */<|MERGE_RESOLUTION|>--- conflicted
+++ resolved
@@ -40,26 +40,15 @@
     , deltaHi(getStore())
 {
     registerModule();
-<<<<<<< HEAD
-    registerSharedArray(SharedArray::H_ICE, &hice);
-    registerSharedArray(SharedArray::C_ICE, &cice);
-    registerSharedArray(SharedArray::H_SNOW, &hsnow);
-    registerSharedArray(SharedArray::NEW_ICE, &newice);
-    registerSharedArray(SharedArray::HSNOW_MELT, &snowMelt);
-    registerSharedArray(SharedArray::DELTA_CICE, &deltaCIce);
-
-    registerProtectedArray(ProtectedArray::HTRUE_ICE, &hice0);
-    registerProtectedArray(ProtectedArray::HTRUE_SNOW, &hsnow0);
-=======
     getStore().registerArray(Shared::H_ICE, &hice, RW);
     getStore().registerArray(Shared::C_ICE, &cice, RW);
     getStore().registerArray(Shared::H_SNOW, &hsnow, RW);
     getStore().registerArray(Shared::NEW_ICE, &newice, RW);
     getStore().registerArray(Shared::HSNOW_MELT, &snowMelt, RW);
+    getStore().registerArray(Shared::DELTA_CICE, &deltaCIce, RW);
 
     getStore().registerArray(Protected::HTRUE_ICE, &hice0);
     getStore().registerArray(Protected::HTRUE_SNOW, &hsnow0);
->>>>>>> 4750e570
 }
 
 void IceGrowth::setData(const ModelState::DataMap& ms)
