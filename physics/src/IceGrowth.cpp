--- conflicted
+++ resolved
@@ -11,11 +11,8 @@
 #include "include/Module.hpp"
 #include "include/constants.hpp"
 
-<<<<<<< HEAD
-=======
 #include "MinimumIce.cpp"
 
->>>>>>> f8456e36
 namespace Nextsim {
 
 template <>
@@ -96,7 +93,6 @@
     return os ? state : ModelState();
 }
 
-<<<<<<< HEAD
 IceGrowth::HelpMap& IceGrowth::getHelpText(HelpMap& map, bool getAll)
 {
     map["IceGrowth"] = {
@@ -107,9 +103,6 @@
     };
     return map;
 }
-=======
-IceGrowth::HelpMap& IceGrowth::getHelpText(HelpMap& map, bool getAll) { return map; }
->>>>>>> f8456e36
 IceGrowth::HelpMap& IceGrowth::getHelpRecursive(HelpMap& map, bool getAll)
 {
     getHelpText(map, getAll);
@@ -120,13 +113,10 @@
 
 void IceGrowth::configure()
 {
-<<<<<<< HEAD
     // Configure constants
     IceMinima::cMin = Configured::getConfiguration(keyMap.at(MINC_KEY), IceMinima::cMinDefault);
     IceMinima::hMin = Configured::getConfiguration(keyMap.at(MINH_KEY), IceMinima::hMinDefault);
 
-=======
->>>>>>> f8456e36
     // Configure the vertical and lateral growth modules
     iVertical = std::move(Module::getInstance<IIceThermodynamics>());
     iLateral = std::move(Module::getInstance<ILateralIceSpread>());
@@ -134,7 +124,6 @@
     tryConfigure(*iLateral);
 }
 
-<<<<<<< HEAD
 ConfigMap IceGrowth::getConfiguration() const
 {
     return {
@@ -142,9 +131,6 @@
         { keyMap.at(MINH_KEY), IceMinima::hMin },
     };
 }
-=======
-ConfigMap IceGrowth::getConfiguration() const { return {}; }
->>>>>>> f8456e36
 
 void IceGrowth::update(const TimestepTime& tsTime)
 {
@@ -221,15 +207,9 @@
         // Note that the cell-averaged hice0 is converted to a ice averaged value
         iLateral->melt(tstep, hice0[i], hsnow[i], deltaHi[i], cice[i], qow[i], deltaCMelt[i]);
     }
-<<<<<<< HEAD
     deltaCIce[i] = deltaCFreeze[i] + deltaCMelt[i];
     cice[i] += deltaCIce[i];
     if (cice[i] >= IceMinima::cMin) {
-=======
-    double deltaC = deltaCFreeze[i] + deltaCMelt[i];
-    cice[i] += deltaC;
-    if (cice[i] >= MinimumIce::concentration()) {
->>>>>>> f8456e36
         // The updated ice thickness must conserve volume
         updateThickness(hice[i], cice[i], deltaCIce[i], newice[i]);
         if (deltaCIce[i] < 0) {
@@ -244,12 +224,8 @@
 
 void IceGrowth::applyLimits(size_t i, const TimestepTime& tstep)
 {
-<<<<<<< HEAD
     if ((0. < cice[i] && cice[i] < IceMinima::cMin)
         || (0. < hice[i] && hice[i] < IceMinima::hMin)) {
-=======
-    if (cice[i] < MinimumIce::concentration() || hice[i] < MinimumIce::thickness()) {
->>>>>>> f8456e36
         qow[i] += cice[i] * Water::Lf * (hice[i] * Ice::rho + hsnow[i] * Ice::rhoSnow) / tstep.step;
         hice[i] = 0;
         cice[i] = 0;
