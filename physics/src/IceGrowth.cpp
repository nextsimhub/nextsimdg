/*!
 * @file IceGrowth.cpp
 *
 * @date Mar 15, 2022
 * @author Tim Spain <timothy.spain@nersc.no>
 */

#include "include/IceGrowth.hpp"

#include "include/Module.hpp"
#include "include/constants.hpp"

namespace Nextsim {

template <>
const std::map<int, std::string> Configured<IceGrowth>::keyMap = {
    { IceGrowth::ICE_THERMODYNAMICS_KEY, "IceThermodynamicsModel" },
    { IceGrowth::LATERAL_GROWTH_KEY, "LateralIceModel" },
    { IceGrowth::MINC_KEY, "nextsim_thermo.min_conc" },
    { IceGrowth::MINH_KEY, "nextsim_thermo.min_thick" },
};

IceGrowth::IceGrowth()
    : hice(ModelArray::Type::H)
    , cice(ModelArray::Type::H)
    , hsnow(ModelArray::Type::H)
    , hice0(ModelArray::Type::H)
    , hsnow0(ModelArray::Type::H)
    , newice(ModelArray::Type::H)
    , deltaCIce(ModelArray::Type::H)
    , deltaCFreeze(ModelArray::Type::H)
    , deltaCMelt(ModelArray::Type::H)
    , hIceCell(getProtectedArray())
    , hSnowCell(getProtectedArray())
    , cice0(getProtectedArray())
    , qow(getSharedArray())
    , mixedLayerBulkHeatCapacity(getProtectedArray())
    , sst(getProtectedArray())
    , tf(getProtectedArray())
    , deltaHi(getSharedArray())
{
    registerModule();
    registerSharedArray(SharedArray::H_ICE, &hice);
    registerSharedArray(SharedArray::C_ICE, &cice);
    registerSharedArray(SharedArray::H_SNOW, &hsnow);
    registerSharedArray(SharedArray::NEW_ICE, &newice);
    registerSharedArray(SharedArray::HSNOW_MELT, &snowMelt);
    registerSharedArray(SharedArray::DELTA_CICE, &deltaCIce);

    registerProtectedArray(ProtectedArray::HTRUE_ICE, &hice0);
    registerProtectedArray(ProtectedArray::HTRUE_SNOW, &hsnow0);
}

void IceGrowth::setData(const ModelState::DataMap& ms)
{
    iVertical->setData(ms);
    iLateral->setData(ms);

    hice.resize();
    cice.resize();
    hsnow.resize();
    hice0.resize();
    hsnow0.resize();
    newice.resize();
    snowMelt.resize();
    deltaCFreeze.resize();
    deltaCMelt.resize();
    deltaCIce.resize();
}

ModelState IceGrowth::getState() const
{
    return { {
                 { "hice_updated", hice },
                 { "cice_updated", cice },
                 { "hsnow_updated", hsnow },
                 { "hice_initial", hice0 },
                 { "cice_initial", cice0 },
                 { "hsnow_initial", hsnow0 },
             },
        getConfiguration() };
}

ModelState IceGrowth::getStateRecursive(const OutputSpec& os) const
{
    ModelState state(getState());
    // Merge in other states here
    state.merge(iLateral->getStateRecursive(os));
    state.merge(iVertical->getStateRecursive(os));

    return os ? state : ModelState();
}

IceGrowth::HelpMap& IceGrowth::getHelpText(HelpMap& map, bool getAll)
{
    map["IceGrowth"] = {
        { keyMap.at(MINC_KEY), ConfigType::NUMERIC, { "0", "1" },
            std::to_string(IceMinima::cMinDefault), "", "Minimum allowed ice concentration." },
        { keyMap.at(MINH_KEY), ConfigType::NUMERIC, { "0", "∞" },
            std::to_string(IceMinima::hMinDefault), "m", "Minimum allowed ice thickness." },
    };
    return map;
}
IceGrowth::HelpMap& IceGrowth::getHelpRecursive(HelpMap& map, bool getAll)
{
    getHelpText(map, getAll);
    Module::getHelpRecursive<IIceThermodynamics>(map, getAll);
    Module::getHelpRecursive<ILateralIceSpread>(map, getAll);
    return map;
}

void IceGrowth::configure()
{
    // Configure constants
    IceMinima::cMin = Configured::getConfiguration(keyMap.at(MINC_KEY), IceMinima::cMinDefault);
    IceMinima::hMin = Configured::getConfiguration(keyMap.at(MINH_KEY), IceMinima::hMinDefault);

    // Configure the vertical and lateral growth modules
    iVertical = std::move(Module::getInstance<IIceThermodynamics>());
    iLateral = std::move(Module::getInstance<ILateralIceSpread>());
    tryConfigure(*iVertical);
    tryConfigure(*iLateral);
}

ConfigMap IceGrowth::getConfiguration() const
{
    return {
        { keyMap.at(MINC_KEY), IceMinima::cMin },
        { keyMap.at(MINH_KEY), IceMinima::hMin },
    };
}

void IceGrowth::update(const TimestepTime& tsTime)
{

    // Copy the ice data from the prognostic fields to the modifiable fields.
    initializeThicknesses();

    iVertical->update(tsTime);
    // new ice formation
    overElements(
        std::bind(&IceGrowth::updateWrapper, this, std::placeholders::_1, std::placeholders::_2),
        tsTime);
}

void IceGrowth::initializeThicknesses()
{
    cice = cice0;
    overElements(std::bind(&IceGrowth::initializeThicknessesElement, this, std::placeholders::_1,
                     std::placeholders::_2),
        TimestepTime());
}

// Divide by ice concentration to go from cell-averaged to ice-averaged values,
// but only if ice concentration is non-zero.
void IceGrowth::initializeThicknessesElement(size_t i, const TimestepTime&)
{
    deltaCIce[i] = 0;

    if (cice0[i] > 0 && hIceCell[i] > 0) {
        hice[i] = hice0[i] = hIceCell[i] / cice0[i];
        hsnow[i] = hsnow0[i] = hSnowCell[i] / cice0[i];
    } else {
        hice[i] = hice0[i] = 0.;
        hsnow[i] = hsnow0[i] = 0.;
    }
}

void IceGrowth::newIceFormation(size_t i, const TimestepTime& tst)
{
    // Flux cooling the ocean from open water
    // TODO Add assimilation fluxes here
    double coolingFlux = qow[i];
    // Temperature change of the mixed layer during this timestep
    double deltaTml = -coolingFlux / mixedLayerBulkHeatCapacity[i] * tst.step;
    // Initial temperature
    double t0 = sst[i];
    // Freezing point temperature
    double tf0 = tf[i];
    // Final temperature
    double t1 = t0 + deltaTml;

    // deal with cooling below the freezing point
    if (t1 < tf0) {
        // Heat lost cooling the mixed layer to freezing point
        double sensibleFlux = (tf0 - t0) / deltaTml * coolingFlux;
        // Any heat beyond that is latent heat forming new ice
        double latentFlux = coolingFlux - sensibleFlux;

        qow[i] = sensibleFlux;
        newice[i] = latentFlux * tst.step * (1 - cice[i]) / (Ice::Lf * Ice::rho);
    } else {
        newice[i] = 0;
    }
}

// Update thickness with concentration
static double updateThickness(double& thick, double newConc, double deltaC, double deltaV)
{
    return thick += (deltaV - thick * deltaC) / newConc;
}

void IceGrowth::lateralIceSpread(size_t i, const TimestepTime& tstep)
{
    deltaCMelt[i] = 0;
    deltaCFreeze[i] = 0;
    iLateral->freeze(
        tstep, hice[i], hsnow[i], deltaHi[i], newice[i], cice[i], qow[i], deltaCFreeze[i]);
    if (deltaHi[i] < 0) {
        // Note that the cell-averaged hice0 is converted to a ice averaged value
        iLateral->melt(tstep, hice0[i], hsnow[i], deltaHi[i], cice[i], qow[i], deltaCMelt[i]);
    }
    deltaCIce[i] = deltaCFreeze[i] + deltaCMelt[i];
<<<<<<< HEAD
    cice[i] += deltaCIce[i];
    if (cice[i] >= IceMinima::cMin) {
=======
    cice[i] = (hice[i] > 0) ? cice[i] + deltaCIce[i] : 0;
    if (cice[i] >= IceMinima::c()) {
>>>>>>> b65bb135
        // The updated ice thickness must conserve volume
        updateThickness(hice[i], cice[i], deltaCIce[i], newice[i]);
        if (deltaCIce[i] < 0) {
            // Snow is lost if the concentration decreases, and energy is returned to the ocean
            qow[i] -= deltaCIce[i] * hsnow[i] * Water::Lf * Ice::rhoSnow / tstep.step;
        } else {
            // Update snow thickness. Currently no new snow is implemented
            updateThickness(hsnow[i], cice[i], deltaCIce[i], 0);
        }
    }
}

void IceGrowth::applyLimits(size_t i, const TimestepTime& tstep)
{
<<<<<<< HEAD
    if ((0. < cice[i] && cice[i] < IceMinima::cMin)
        || (0. < hice[i] && hice[i] < IceMinima::hMin)) {
=======
    if ((0. < cice[i] && cice[i] < IceMinima::c()) || (0. < hice[i] && hice[i] < IceMinima::h())) {
>>>>>>> b65bb135
        qow[i] += cice[i] * Water::Lf * (hice[i] * Ice::rho + hsnow[i] * Ice::rhoSnow) / tstep.step;
        hice[i] = 0;
        cice[i] = 0;
        hsnow[i] = 0;
    }
}
} /* namespace Nextsim */<|MERGE_RESOLUTION|>--- conflicted
+++ resolved
@@ -211,13 +211,8 @@
         iLateral->melt(tstep, hice0[i], hsnow[i], deltaHi[i], cice[i], qow[i], deltaCMelt[i]);
     }
     deltaCIce[i] = deltaCFreeze[i] + deltaCMelt[i];
-<<<<<<< HEAD
-    cice[i] += deltaCIce[i];
-    if (cice[i] >= IceMinima::cMin) {
-=======
     cice[i] = (hice[i] > 0) ? cice[i] + deltaCIce[i] : 0;
     if (cice[i] >= IceMinima::c()) {
->>>>>>> b65bb135
         // The updated ice thickness must conserve volume
         updateThickness(hice[i], cice[i], deltaCIce[i], newice[i]);
         if (deltaCIce[i] < 0) {
@@ -232,12 +227,7 @@
 
 void IceGrowth::applyLimits(size_t i, const TimestepTime& tstep)
 {
-<<<<<<< HEAD
-    if ((0. < cice[i] && cice[i] < IceMinima::cMin)
-        || (0. < hice[i] && hice[i] < IceMinima::hMin)) {
-=======
     if ((0. < cice[i] && cice[i] < IceMinima::c()) || (0. < hice[i] && hice[i] < IceMinima::h())) {
->>>>>>> b65bb135
         qow[i] += cice[i] * Water::Lf * (hice[i] * Ice::rho + hsnow[i] * Ice::rhoSnow) / tstep.step;
         hice[i] = 0;
         cice[i] = 0;
