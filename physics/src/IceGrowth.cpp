--- conflicted
+++ resolved
@@ -139,7 +139,6 @@
 {
     // Copy the ice data from the prognostic fields to the modifiable fields.
     initializeThicknesses();
-<<<<<<< HEAD
     overElements(
         std::bind(&IceGrowth::applyLimits, this, std::placeholders::_1, std::placeholders::_2),
         tsTime);
@@ -147,13 +146,6 @@
     // The snowMelt array is not currently filled with data, but it used elsewhere
     // FIXME calculate a true value for snowMelt
     snowMelt = 0;
-
-    iVertical->update(tsTime);
-    // new ice formation
-    overElements(
-        std::bind(&IceGrowth::updateWrapper, this, std::placeholders::_1, std::placeholders::_2),
-        tsTime);
-=======
 
     if (doThermo) {
         iVertical->update(tsTime);
@@ -162,15 +154,6 @@
                          std::placeholders::_2),
             tsTime);
     }
-}
-
-void IceGrowth::initializeThicknesses()
-{
-    cice = cice0;
-    overElements(std::bind(&IceGrowth::initializeThicknessesElement, this, std::placeholders::_1,
-                     std::placeholders::_2),
-        TimestepTime());
->>>>>>> 9f4e4e00
 }
 
 void IceGrowth::initializeThicknesses()
