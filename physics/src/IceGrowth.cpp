/*!
 * @file IceGrowth.cpp
 *
 * @date Mar 15, 2022
 * @author Tim Spain <timothy.spain@nersc.no>
 */

#include "include/IceGrowth.hpp"

#include "include/Module.hpp"
#include "include/constants.hpp"

namespace Nextsim {

template <>
const std::map<int, std::string> Configured<IceGrowth>::keyMap = {
    { IceGrowth::ICE_THERMODYNAMICS_KEY, "IceThermodynamicsModel" },
    { IceGrowth::LATERAL_GROWTH_KEY, "LateralIceModel" },
    { IceGrowth::MINC_KEY, "nextsim_thermo.min_conc" },
    { IceGrowth::MINH_KEY, "nextsim_thermo.min_thick" },
<<<<<<< HEAD
=======
    { IceGrowth::USE_THERMO_KEY, "nextsim_thermo.use_thermo_forcing" },
>>>>>>> 9f4e4e00
};

IceGrowth::IceGrowth()
    : hice(ModelArray::Type::H)
    , cice(ModelArray::Type::H)
    , hsnow(ModelArray::Type::H)
    , hice0(ModelArray::Type::H)
    , hsnow0(ModelArray::Type::H)
    , newice(ModelArray::Type::H)
    , deltaCIce(ModelArray::Type::H)
    , deltaCFreeze(ModelArray::Type::H)
    , deltaCMelt(ModelArray::Type::H)
    , hIceCell(getProtectedArray())
    , hSnowCell(getProtectedArray())
    , cice0(getProtectedArray())
    , qow(getSharedArray())
    , mixedLayerBulkHeatCapacity(getProtectedArray())
    , sst(getProtectedArray())
    , tf(getProtectedArray())
    , deltaHi(getSharedArray())
{
    registerModule();
    registerSharedArray(SharedArray::H_ICE, &hice);
    registerSharedArray(SharedArray::C_ICE, &cice);
    registerSharedArray(SharedArray::H_SNOW, &hsnow);
    registerSharedArray(SharedArray::NEW_ICE, &newice);
    registerSharedArray(SharedArray::HSNOW_MELT, &snowMelt);
    registerSharedArray(SharedArray::DELTA_CICE, &deltaCIce);

    registerProtectedArray(ProtectedArray::HTRUE_ICE, &hice0);
    registerProtectedArray(ProtectedArray::HTRUE_SNOW, &hsnow0);
}

void IceGrowth::setData(const ModelState::DataMap& ms)
{
    iVertical->setData(ms);
    iLateral->setData(ms);

    hice.resize();
    cice.resize();
    hsnow.resize();
    hice0.resize();
    hsnow0.resize();
    newice.resize();
    snowMelt.resize();
    deltaCFreeze.resize();
    deltaCMelt.resize();
    deltaCIce.resize();
}

ModelState IceGrowth::getState() const
{
    return { {
                 { "hice_updated", hice },
                 { "cice_updated", cice },
                 { "hsnow_updated", hsnow },
                 { "hice_initial", hice0 },
                 { "cice_initial", cice0 },
                 { "hsnow_initial", hsnow0 },
             },
        getConfiguration() };
}

ModelState IceGrowth::getStateRecursive(const OutputSpec& os) const
{
    ModelState state(getState());
    // Merge in other states here
    state.merge(iLateral->getStateRecursive(os));
    state.merge(iVertical->getStateRecursive(os));

    return os ? state : ModelState();
}

IceGrowth::HelpMap& IceGrowth::getHelpText(HelpMap& map, bool getAll)
{
    map["IceGrowth"] = {
        { keyMap.at(MINC_KEY), ConfigType::NUMERIC, { "0", "1" },
            std::to_string(IceMinima::cMinDefault), "", "Minimum allowed ice concentration." },
        { keyMap.at(MINH_KEY), ConfigType::NUMERIC, { "0", "∞" },
            std::to_string(IceMinima::hMinDefault), "m", "Minimum allowed ice thickness." },
<<<<<<< HEAD
=======
        { keyMap.at(USE_THERMO_KEY), ConfigType::BOOLEAN, { "true", "false" }, "true", "",
            "Perform ice physics calculations as part of the timestep." },
>>>>>>> 9f4e4e00
    };
    return map;
}
IceGrowth::HelpMap& IceGrowth::getHelpRecursive(HelpMap& map, bool getAll)
{
    getHelpText(map, getAll);
    Module::getHelpRecursive<IIceThermodynamics>(map, getAll);
    Module::getHelpRecursive<ILateralIceSpread>(map, getAll);
    return map;
}

void IceGrowth::configure()
{
<<<<<<< HEAD
=======
    // Configure whether we actually do anything here
    doThermo = Configured::getConfiguration(keyMap.at(USE_THERMO_KEY), true);
>>>>>>> 9f4e4e00
    // Configure constants
    IceMinima::cMin = Configured::getConfiguration(keyMap.at(MINC_KEY), IceMinima::cMinDefault);
    IceMinima::hMin = Configured::getConfiguration(keyMap.at(MINH_KEY), IceMinima::hMinDefault);

    // Configure the vertical and lateral growth modules
    iVertical = std::move(Module::getInstance<IIceThermodynamics>());
    iLateral = std::move(Module::getInstance<ILateralIceSpread>());
    tryConfigure(*iVertical);
    tryConfigure(*iLateral);
}

ConfigMap IceGrowth::getConfiguration() const
{
    return {
        { keyMap.at(MINC_KEY), IceMinima::cMin },
        { keyMap.at(MINH_KEY), IceMinima::hMin },
    };
}

void IceGrowth::update(const TimestepTime& tsTime)
{
    // Copy the ice data from the prognostic fields to the modifiable fields.
    initializeThicknesses();

    if (doThermo) {
        iVertical->update(tsTime);
        // new ice formation
        overElements(std::bind(&IceGrowth::updateWrapper, this, std::placeholders::_1,
                         std::placeholders::_2),
            tsTime);
    }
}

void IceGrowth::initializeThicknesses()
{
    cice = cice0;
    overElements(std::bind(&IceGrowth::initializeThicknessesElement, this, std::placeholders::_1,
                     std::placeholders::_2),
        TimestepTime());
}

// Divide by ice concentration to go from cell-averaged to ice-averaged values,
// but only if ice concentration is non-zero.
void IceGrowth::initializeThicknessesElement(size_t i, const TimestepTime&)
{
    deltaCIce[i] = 0;

    if (cice0[i] > 0 && hIceCell[i] > 0) {
        hice[i] = hice0[i] = hIceCell[i] / cice0[i];
        hsnow[i] = hsnow0[i] = hSnowCell[i] / cice0[i];
    } else {
        hice[i] = hice0[i] = 0.;
        hsnow[i] = hsnow0[i] = 0.;
    }

    // reset the new ice volume array
    newice = 0;
}

void IceGrowth::newIceFormation(size_t i, const TimestepTime& tst)
{
    // Flux cooling the ocean from open water
    // TODO Add assimilation fluxes here
    double coolingFlux = qow[i];
    // Temperature change of the mixed layer during this timestep
    double deltaTml = -coolingFlux / mixedLayerBulkHeatCapacity[i] * tst.step;
    // Initial temperature
    double t0 = sst[i];
    // Freezing point temperature
    double tf0 = tf[i];
    // Final temperature
    double t1 = t0 + deltaTml;

    // deal with cooling below the freezing point
    if (t1 < tf0) {
        // Heat lost cooling the mixed layer to freezing point
        double sensibleFlux = (tf0 - t0) / deltaTml * coolingFlux;
        // Any heat beyond that is latent heat forming new ice
        double latentFlux = coolingFlux - sensibleFlux;

        qow[i] = sensibleFlux;
        newice[i] = latentFlux * tst.step * (1 - cice[i]) / (Ice::Lf * Ice::rho);
    } else {
        newice[i] = 0;
    }
}

// Update thickness with concentration
static double updateThickness(double& thick, double newConc, double deltaC, double deltaV)
{
    return thick += (deltaV - thick * deltaC) / newConc;
}

void IceGrowth::lateralIceSpread(size_t i, const TimestepTime& tstep)
{
    deltaCMelt[i] = 0;
    deltaCFreeze[i] = 0;
    iLateral->freeze(
        tstep, hice[i], hsnow[i], deltaHi[i], newice[i], cice[i], qow[i], deltaCFreeze[i]);
    if (deltaHi[i] < 0) {
        // Note that the cell-averaged hice0 is converted to a ice averaged value
        iLateral->melt(tstep, hice0[i], hsnow[i], deltaHi[i], cice[i], qow[i], deltaCMelt[i]);
    }
    deltaCIce[i] = deltaCFreeze[i] + deltaCMelt[i];
<<<<<<< HEAD
    cice[i] += deltaCIce[i];
    if (cice[i] >= IceMinima::cMin) {
=======
    cice[i] = (hice[i] > 0) ? cice[i] + deltaCIce[i] : 0;
    if (cice[i] >= IceMinima::c()) {
>>>>>>> 9f4e4e00
        // The updated ice thickness must conserve volume
        updateThickness(hice[i], cice[i], deltaCIce[i], newice[i]);
        if (deltaCIce[i] < 0) {
            // Snow is lost if the concentration decreases, and energy is returned to the ocean
            qow[i] -= deltaCIce[i] * hsnow[i] * Water::Lf * Ice::rhoSnow / tstep.step;
        } else {
            // Update snow thickness. Currently no new snow is implemented
            updateThickness(hsnow[i], cice[i], deltaCIce[i], 0);
        }
    }
}

void IceGrowth::applyLimits(size_t i, const TimestepTime& tstep)
{
<<<<<<< HEAD
    if ((0. < cice[i] && cice[i] < IceMinima::cMin)
        || (0. < hice[i] && hice[i] < IceMinima::hMin)) {
=======
    if ((0. < cice[i] && cice[i] < IceMinima::c()) || (0. < hice[i] && hice[i] < IceMinima::h())) {
>>>>>>> 9f4e4e00
        qow[i] += cice[i] * Water::Lf * (hice[i] * Ice::rho + hsnow[i] * Ice::rhoSnow) / tstep.step;
        hice[i] = 0;
        cice[i] = 0;
        hsnow[i] = 0;
    }
}
} /* namespace Nextsim */<|MERGE_RESOLUTION|>--- conflicted
+++ resolved
@@ -18,10 +18,7 @@
     { IceGrowth::LATERAL_GROWTH_KEY, "LateralIceModel" },
     { IceGrowth::MINC_KEY, "nextsim_thermo.min_conc" },
     { IceGrowth::MINH_KEY, "nextsim_thermo.min_thick" },
-<<<<<<< HEAD
-=======
     { IceGrowth::USE_THERMO_KEY, "nextsim_thermo.use_thermo_forcing" },
->>>>>>> 9f4e4e00
 };
 
 IceGrowth::IceGrowth()
@@ -102,11 +99,8 @@
             std::to_string(IceMinima::cMinDefault), "", "Minimum allowed ice concentration." },
         { keyMap.at(MINH_KEY), ConfigType::NUMERIC, { "0", "∞" },
             std::to_string(IceMinima::hMinDefault), "m", "Minimum allowed ice thickness." },
-<<<<<<< HEAD
-=======
         { keyMap.at(USE_THERMO_KEY), ConfigType::BOOLEAN, { "true", "false" }, "true", "",
             "Perform ice physics calculations as part of the timestep." },
->>>>>>> 9f4e4e00
     };
     return map;
 }
@@ -120,11 +114,8 @@
 
 void IceGrowth::configure()
 {
-<<<<<<< HEAD
-=======
     // Configure whether we actually do anything here
     doThermo = Configured::getConfiguration(keyMap.at(USE_THERMO_KEY), true);
->>>>>>> 9f4e4e00
     // Configure constants
     IceMinima::cMin = Configured::getConfiguration(keyMap.at(MINC_KEY), IceMinima::cMinDefault);
     IceMinima::hMin = Configured::getConfiguration(keyMap.at(MINH_KEY), IceMinima::hMinDefault);
@@ -229,13 +220,8 @@
         iLateral->melt(tstep, hice0[i], hsnow[i], deltaHi[i], cice[i], qow[i], deltaCMelt[i]);
     }
     deltaCIce[i] = deltaCFreeze[i] + deltaCMelt[i];
-<<<<<<< HEAD
-    cice[i] += deltaCIce[i];
-    if (cice[i] >= IceMinima::cMin) {
-=======
     cice[i] = (hice[i] > 0) ? cice[i] + deltaCIce[i] : 0;
     if (cice[i] >= IceMinima::c()) {
->>>>>>> 9f4e4e00
         // The updated ice thickness must conserve volume
         updateThickness(hice[i], cice[i], deltaCIce[i], newice[i]);
         if (deltaCIce[i] < 0) {
@@ -250,12 +236,7 @@
 
 void IceGrowth::applyLimits(size_t i, const TimestepTime& tstep)
 {
-<<<<<<< HEAD
-    if ((0. < cice[i] && cice[i] < IceMinima::cMin)
-        || (0. < hice[i] && hice[i] < IceMinima::hMin)) {
-=======
     if ((0. < cice[i] && cice[i] < IceMinima::c()) || (0. < hice[i] && hice[i] < IceMinima::h())) {
->>>>>>> 9f4e4e00
         qow[i] += cice[i] * Water::Lf * (hice[i] * Ice::rho + hsnow[i] * Ice::rhoSnow) / tstep.step;
         hice[i] = 0;
         cice[i] = 0;
