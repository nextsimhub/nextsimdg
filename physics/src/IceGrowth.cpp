--- conflicted
+++ resolved
@@ -212,13 +212,8 @@
         iLateral->melt(tstep, hice0[i], hsnow[i], deltaHi[i], cice[i], qow[i], deltaCMelt[i]);
     }
     deltaCIce[i] = deltaCFreeze[i] + deltaCMelt[i];
-<<<<<<< HEAD
-    cice[i] += (hice[i] > 0 || newice[i] > 0) ? deltaCIce[i]: -cice[i];
-    if (cice[i] >= IceMinima::cMin) {
-=======
     cice[i] = (hice[i] > 0) ? cice[i] + deltaCIce[i] : 0;
     if (cice[i] >= IceMinima::c()) {
->>>>>>> 35db1715
         // The updated ice thickness must conserve volume
         updateThickness(hice[i], cice[i], deltaCIce[i], newice[i]);
         if (deltaCIce[i] < 0) {
@@ -233,12 +228,7 @@
 
 void IceGrowth::applyLimits(size_t i, const TimestepTime& tstep)
 {
-<<<<<<< HEAD
-    if ((0. < cice[i] && cice[i] < IceMinima::cMin)
-        || (0. < hice[i] && hice[i] < IceMinima::hMin)) {
-=======
     if ((0. < cice[i] && cice[i] < IceMinima::c()) || (0. < hice[i] && hice[i] < IceMinima::h())) {
->>>>>>> 35db1715
         qow[i] += cice[i] * Water::Lf * (hice[i] * Ice::rho + hsnow[i] * Ice::rhoSnow) / tstep.step;
         hice[i] = 0;
         cice[i] = 0;
