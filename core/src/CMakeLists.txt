--- conflicted
+++ resolved
@@ -62,14 +62,8 @@
 
 set(NextsimSources
     "${BaseSources}"
-<<<<<<< HEAD
     "${NextsimSources}"
-#    "${ModuleSources}"
-#    "${DiagnosticOutputModuleSources}"
-=======
-    "${ModuleSources}"
     "${ParallelNetCDFSources}"
->>>>>>> 310724ab
     PARENT_SCOPE)
 
 if(ENABLE_MPI)
