--- conflicted
+++ resolved
@@ -36,11 +36,7 @@
         // &str[0] gives access to the buffer, guaranteed by C++11
         att.getValues(&structureName[0]);
         ncf.close();
-<<<<<<< HEAD
-    } catch ( const netCDF::exceptions::NcException& nce) {
-=======
     } catch (const netCDF::exceptions::NcException& nce) {
->>>>>>> 8066f672
         std::string ncWhat(nce.what());
         ncWhat += ": " + filePath;
         throw std::runtime_error(ncWhat);
