--- conflicted
+++ resolved
@@ -18,10 +18,7 @@
 #include <ncGroup.h>
 #include <ncVar.h>
 
-<<<<<<< HEAD
 #include <algorithm>
-=======
->>>>>>> f7bb88a7
 #include <cstdlib>
 #include <map>
 #include <string>
@@ -67,11 +64,8 @@
     // function here, since it should only ever run once
     //    openFiles.clear();
     std::atexit(closeAllFiles);
-<<<<<<< HEAD
-=======
     // Further one-off initialization: allow distant classes to close files via a callback.
     FileCallbackCloser::onClose(ParaGridIO::close);
->>>>>>> f7bb88a7
 }
 
 ParaGridIO::~ParaGridIO() = default;
@@ -167,17 +161,11 @@
     std::vector<size_t> extentArray = { 1 };
 
     // Loop over the dimensions of H
-<<<<<<< HEAD
     std::vector<ModelArray::Dimension>& dimensions
         = ModelArray::typeDimensions.at(ModelArray::Type::H);
     for (auto riter = dimensions.rbegin(); riter != dimensions.rend(); ++riter) {
         indexArray.push_back(0);
         extentArray.push_back(ModelArray::definedDimensions.at(*riter).length);
-=======
-    for (auto dimension : ModelArray::typeDimensions.at(ModelArray::Type::H)) {
-        indexArray.push_back(0);
-        extentArray.push_back(ModelArray::definedDimensions.at(dimension).length);
->>>>>>> f7bb88a7
     }
 
     for (const std::string& varName : forcings) {
@@ -222,7 +210,6 @@
         }
         dimMap[type] = ncDims;
     }
-<<<<<<< HEAD
     // Reverse the order of the dimensions to translate between column-major ModelArray and
     // row-major netCDF
     for (auto& [type, v] : dimMap) {
@@ -230,9 +217,6 @@
     }
     // Everything that has components needs that dimension, too. This always varies fastest, and so
     // is last in the vector of dimensions.
-=======
-    // Everything that has components needs that dimension, too
->>>>>>> f7bb88a7
     for (auto entry : dimCompMap) {
         dimMap.at(entry.second).push_back(ncFromMAMap.at(entry.first));
     }
@@ -248,7 +232,6 @@
             netCDF::NcVar var(dataGroup.addVar(entry.first, netCDF::ncDouble, ncDims));
             var.putAtt(mdiName, netCDF::ncDouble, MissingData::value());
             var.putVar(entry.second.getData());
-<<<<<<< HEAD
         }
     }
 
@@ -321,79 +304,6 @@
             indexArray.push_back(0);
             extentArray.push_back(ModelArray::definedDimensions.at(maDim).length);
         }
-=======
-        }
-    }
-
-    ncFile.close();
-}
-
-void ParaGridIO::writeDiagnosticTime(
-    const ModelState& state, const ModelMetadata& meta, const std::string& filePath)
-{
-    bool isNew = openFiles.count(filePath) <= 0;
-    size_t nt = (isNew) ? 0 : ++timeIndexByFile.at(filePath);
-    if (isNew) {
-        // Open a new file and emplace it in the map of open files.
-        openFiles.try_emplace(filePath, filePath, netCDF::NcFile::replace);
-        // Set the initial time to be zero (assigned above)
-        timeIndexByFile[filePath] = nt;
-    }
-    // Get the file handle
-    netCDF::NcFile& ncFile = openFiles.at(filePath);
-
-    // Get the netCDF groups, creating them if necessary
-    netCDF::NcGroup metaGroup = (isNew) ? ncFile.addGroup(IStructure::metadataNodeName())
-                                        : ncFile.getGroup(IStructure::metadataNodeName());
-    netCDF::NcGroup dataGroup = (isNew) ? ncFile.addGroup(IStructure::dataNodeName())
-                                        : ncFile.getGroup(IStructure::dataNodeName());
-
-    if (isNew) {
-        // Write the common structure and time metadata
-        CommonRestartMetadata::writeStructureType(ncFile, meta);
-        CommonRestartMetadata::writeRestartMetadata(metaGroup, meta);
-    }
-    // Get the unlimited time dimension, creating it if necessary
-    netCDF::NcDim timeDim = (isNew) ? dataGroup.addDim(timeName) : dataGroup.getDim(timeName);
-
-    // All of the dimensions defined by the data at a particular timestep.
-    std::map<ModelArray::Dimension, netCDF::NcDim> ncFromMAMap;
-    for (auto entry : ModelArray::definedDimensions) {
-        ModelArray::Dimension dim = entry.first;
-        size_t dimSz = (dimCompMap.count(dim)) ? ModelArray::nComponents(dimCompMap.at(dim))
-                                               : dimSz = entry.second.length;
-        ncFromMAMap[dim] = (isNew) ? dataGroup.addDim(entry.second.name, dimSz)
-                                   : dataGroup.getDim(entry.second.name);
-    }
-
-    // Also create the sets of dimensions to be connected to the data fields
-    std::map<ModelArray::Type, std::vector<netCDF::NcDim>> dimMap;
-    // Create the index and size arrays
-    // The index arrays always start from zero, except in the first/time axis
-    std::map<ModelArray::Type, std::vector<size_t>> indexArrays;
-    std::map<ModelArray::Type, std::vector<size_t>> extentArrays;
-    for (auto entry : ModelArray::typeDimensions) {
-        ModelArray::Type type = entry.first;
-        std::vector<netCDF::NcDim> ncDims;
-        std::vector<size_t> indexArray;
-        std::vector<size_t> extentArray;
-
-        // Deal with VERTEX in each case
-        // Add the time dimension for all types that are not VERTEX
-        if (type != ModelArray::Type::VERTEX) {
-            ncDims.push_back(timeDim);
-            indexArray.push_back(nt);
-            extentArray.push_back(1UL);
-        } else if (!isNew) {
-            // For VERTEX in an existing file, there is nothing more to be done
-            continue;
-        }
-        for (ModelArray::Dimension& maDim : entry.second) {
-            ncDims.push_back(ncFromMAMap.at(maDim));
-            indexArray.push_back(0);
-            extentArray.push_back(ModelArray::definedDimensions.at(maDim).length);
-        }
->>>>>>> f7bb88a7
         dimMap[type] = ncDims;
         indexArrays[type] = indexArray;
         extentArrays[type] = extentArray;
