--- conflicted
+++ resolved
@@ -86,12 +86,8 @@
         std::multimap<std::string, netCDF::NcDim> dimMap = dataGroup.getDims();
         for (auto entry : ModelArray::definedDimensions) {
             if (dimCompMap.count(entry.first) > 0)
-<<<<<<< HEAD
-                // TODO Assertions that DG in the file equals the compile time DG in the model. See #205
-=======
                 // TODO Assertions that DG in the file equals the compile time DG in the model. See
                 // #205
->>>>>>> 8066f672
                 continue;
 
             ModelArray::DimensionSpec& dimensionSpec = entry.second;
@@ -118,12 +114,8 @@
             }
             if (!dimensionKeys.count(dimKey)) {
                 throw std::out_of_range(
-<<<<<<< HEAD
-                        std::string("No ModelArray::Type corresponds to the dimensional key ") + dimKey);
-=======
                     std::string("No ModelArray::Type corresponds to the dimensional key ")
                     + dimKey);
->>>>>>> 8066f672
             }
             ModelArray::Type newType = dimensionKeys.at(dimKey);
             state.data[varName] = ModelArray(newType);
@@ -142,11 +134,7 @@
             }
         }
         ncFile.close();
-<<<<<<< HEAD
-    } catch ( const netCDF::exceptions::NcException& nce) {
-=======
     } catch (const netCDF::exceptions::NcException& nce) {
->>>>>>> 8066f672
         std::string ncWhat(nce.what());
         ncWhat += ": " + filePath;
         throw std::runtime_error(ncWhat);
@@ -188,11 +176,7 @@
 
         // Loop over the dimensions of H
         const std::vector<ModelArray::Dimension>& dimensions
-<<<<<<< HEAD
-        = ModelArray::typeDimensions.at(ModelArray::Type::H);
-=======
             = ModelArray::typeDimensions.at(ModelArray::Type::H);
->>>>>>> 8066f672
         for (auto riter = dimensions.rbegin(); riter != dimensions.rend(); ++riter) {
             indexArray.push_back(0);
             extentArray.push_back(ModelArray::definedDimensions.at(*riter).length);
@@ -207,11 +191,7 @@
             var.getVar(indexArray, extentArray, &data[0]);
         }
         ncFile.close();
-<<<<<<< HEAD
-    } catch ( const netCDF::exceptions::NcException& nce) {
-=======
     } catch (const netCDF::exceptions::NcException& nce) {
->>>>>>> 8066f672
         std::string ncWhat(nce.what());
         ncWhat += ": " + filePath;
         throw std::runtime_error(ncWhat);
