/*!
 * @file ParaGridIO.cpp
 *
 * @date Oct 24, 2022
 * @author Tim Spain <timothy.spain@nersc.no>
 */

#include "include/ParaGridIO.hpp"

#include "include/CommonRestartMetadata.hpp"
#include "include/MissingData.hpp"
#include "include/NZLevels.hpp"
#include "include/gridNames.hpp"

#include <ncDim.h>
#include <ncFile.h>
#include <ncGroup.h>
#include <ncVar.h>

#include <cstdlib>
#include <map>
#include <string>

namespace Nextsim {

const std::map<std::string, ModelArray::Type> ParaGridIO::dimensionKeys = {
    { "xy", ModelArray::Type::H },
    { "xyz", ModelArray::Type::Z },
    { "xydg_comp", ModelArray::Type::DG },
    { "xydgstress_comp", ModelArray::Type::DGSTRESS },
    { "xcgycg", ModelArray::Type::CG },
    { "xvertexyvertexncoords", ModelArray::Type::VERTEX },
};

// Which dimensions are DG dimension, which could be legitimately missing
const std::map<ModelArray::Dimension, bool> ParaGridIO::isDG = {
    // clang-format off
    { ModelArray::Dimension::X, false },
    { ModelArray::Dimension::Y, false },
    { ModelArray::Dimension::Z, false },
    { ModelArray::Dimension::XCG, true },
    { ModelArray::Dimension::YCG, true },
    { ModelArray::Dimension::DG, true },
    { ModelArray::Dimension::DGSTRESS, true },
    // NCOORDS is a number of components, but not in the same way as the DG components.
    { ModelArray::Dimension::NCOORDS, false },
    // clang-format on
};

std::map<ModelArray::Dimension, ModelArray::Type> ParaGridIO::dimCompMap;
std::map<std::string, netCDF::NcFile> ParaGridIO::openFiles;
std::map<std::string, size_t> ParaGridIO::timeIndexByFile;

void ParaGridIO::makeDimCompMap()
{
    dimCompMap = {
        { ModelArray::componentMap.at(ModelArray::Type::DG), ModelArray::Type::DG },
        { ModelArray::componentMap.at(ModelArray::Type::DGSTRESS), ModelArray::Type::DGSTRESS },
        { ModelArray::componentMap.at(ModelArray::Type::VERTEX), ModelArray::Type::VERTEX },
    };
    // Also initialize the static map of tables and register the atexit
    // function here, since it should only ever run once
    //    openFiles.clear();
    std::atexit(closeAllFiles);
}

ParaGridIO::~ParaGridIO() = default;

ModelState ParaGridIO::getModelState(const std::string& filePath)
{
    netCDF::NcFile ncFile(filePath, netCDF::NcFile::read);
    netCDF::NcGroup metaGroup(ncFile.getGroup(IStructure::metadataNodeName()));
    netCDF::NcGroup dataGroup(ncFile.getGroup(IStructure::dataNodeName()));

    // Dimensions and DG components
    std::multimap<std::string, netCDF::NcDim> dimMap = dataGroup.getDims();
    for (auto entry : ModelArray::definedDimensions) {
        if (dimCompMap.count(entry.first) > 0)
            // TODO Assertions that DG in the file equals the compile time DG in the model. See #205
            continue;

        ModelArray::DimensionSpec& dimensionSpec = entry.second;
        netCDF::NcDim dim = dataGroup.getDim(dimensionSpec.name);
        if (entry.first == ModelArray::Dimension::Z) {
            // A special case, as the number of leves in the file might not be
            // the number that the selected ice thermodynamics requires.
            ModelArray::setDimension(entry.first, NZLevels::get());
        } else {
            ModelArray::setDimension(entry.first, dim.getSize());
        }
    }

    ModelState state;

    // Get all vars in the data group, and load them into a new ModelState

    for (auto entry : dataGroup.getVars()) {
        const std::string& varName = entry.first;
        netCDF::NcVar& var = entry.second;
        // Determine the type from the dimensions
        std::vector<netCDF::NcDim> varDims = var.getDims();
        std::string dimKey = "";
        for (netCDF::NcDim& dim : varDims) {
            dimKey += dim.getName();
        }
        if (!dimensionKeys.count(dimKey)) {
            throw std::out_of_range(
                std::string("No ModelArray::Type corresponds to the dimensional key ") + dimKey);
        }
        ModelArray::Type newType = dimensionKeys.at(dimKey);
        state.data[varName] = ModelArray(newType);
        ModelArray& data = state.data.at(varName);
        data.resize();

        if (newType == ModelArray::Type::Z) {
            std::vector<size_t> startVector(ModelArray::nDimensions(newType), 0);
            std::vector<size_t> extentVector = ModelArray::dimensions(newType);
            var.getVar(startVector, extentVector, &data[0]);
        } else {
            var.getVar(&data[0]);
        }
    }
    ncFile.close();
    return state;
}

ModelState ParaGridIO::readForcingTimeStatic(
    const std::set<std::string>& forcings, const TimePoint& time, const std::string& filePath)
{
    netCDF::NcFile ncFile(filePath, netCDF::NcFile::read);
    netCDF::NcGroup metaGroup(ncFile.getGroup(IStructure::metadataNodeName()));
    netCDF::NcGroup dataGroup(ncFile.getGroup(IStructure::dataNodeName()));

    ModelState state;

    // Read the time axis
    netCDF::NcDim timeDim = dataGroup.getDim(timeName);
    // Read the time variable
    netCDF::NcVar timeVar = dataGroup.getVar(timeName);
    // Calculate the index of the largest time value on the axis below our target
    size_t targetTIndex;
    // Get the time axis as a vector
    std::vector<double> timeVec(timeDim.getSize());
    timeVar.getVar(timeVec.data());
    // Get the index of the largest TimePoint less than the target.
    targetTIndex = std::find_if(begin(timeVec), end(timeVec), [time](double t) {
        return (TimePoint() + Duration(t)) > time;
    }) - timeVec.begin();
    // Rather than the first that is greater than, get the last that is less
    // than or equal to. But don't go out of bounds.
    if (targetTIndex > 0)
        --targetTIndex;
    // ASSUME all forcings are HFields: finite volume fields on the same
    // grid as ice thickness
    std::vector<size_t> indexArray = { targetTIndex };
    std::vector<size_t> extentArray = { 1 };

    // Loop over the dimensions of H
    for (auto dimension : ModelArray::typeDimensions.at(ModelArray::Type::H)) {
        indexArray.push_back(0);
        extentArray.push_back(ModelArray::definedDimensions.at(dimension).length);
    }
<<<<<<< HEAD

    for (const std::string& varName : forcings) {
        netCDF::NcVar var = dataGroup.getVar(varName);
        state.data[varName] = ModelArray(ModelArray::Type::H);
        ModelArray& data = state.data.at(varName);
        data.resize();

        var.getVar(indexArray, extentArray, &data[0]);
    }
    ncFile.close();
    return state;
}

void ParaGridIO::dumpModelState(
    const ModelState& state, const ModelMetadata& metadata, const std::string& filePath)
{
    netCDF::NcFile ncFile(filePath, netCDF::NcFile::replace);

    CommonRestartMetadata::writeStructureType(ncFile, metadata);
    netCDF::NcGroup metaGroup = ncFile.addGroup(IStructure::metadataNodeName());
    netCDF::NcGroup dataGroup = ncFile.addGroup(IStructure::dataNodeName());
    CommonRestartMetadata::writeRestartMetadata(metaGroup, metadata);

    // Dump the dimensions and number of components
    std::map<ModelArray::Dimension, netCDF::NcDim> ncFromMAMap;
    for (auto entry : ModelArray::definedDimensions) {
        ModelArray::Dimension dim = entry.first;
        size_t dimSz = (dimCompMap.count(dim)) ? ModelArray::nComponents(dimCompMap.at(dim))
                                               : dimSz = entry.second.length;
        ncFromMAMap[dim] = dataGroup.addDim(entry.second.name, dimSz);
        // TODO Do I need to add data, even if it is just integers 0...n-1?
    }

    // Also create the sets of dimensions to be connected to the data fields
    std::map<ModelArray::Type, std::vector<netCDF::NcDim>> dimMap;
    for (auto entry : ModelArray::typeDimensions) {
        ModelArray::Type type = entry.first;
        std::vector<netCDF::NcDim> ncDims;
        for (ModelArray::Dimension& maDim : entry.second) {
            ncDims.push_back(ncFromMAMap.at(maDim));
        }
        dimMap[type] = ncDims;
    }
    // Everything that has components needs that dimension, too
    for (auto entry : dimCompMap) {
        dimMap.at(entry.second).push_back(ncFromMAMap.at(entry.first));
    }

    std::set<std::string> restartFields = { hiceName, ciceName, hsnowName, ticeName, sstName,
        sssName, maskName, coordsName }; // TODO and others
    // Loop through either the above list (isRestart) or all provided fields(!isRestart)
    for (auto entry : state.data) {
        if (restartFields.count(entry.first)) {
            // Get the type, then relevant vector of NetCDF dimensions
            ModelArray::Type type = entry.second.getType();
            std::vector<netCDF::NcDim>& ncDims = dimMap.at(type);
            netCDF::NcVar var(dataGroup.addVar(entry.first, netCDF::ncDouble, ncDims));
            var.putAtt(mdiName, netCDF::ncDouble, MissingData::value());
            var.putVar(entry.second.getData());
        }
    }

    ncFile.close();
}

void ParaGridIO::writeDiagnosticTime(
    const ModelState& state, const ModelMetadata& meta, const std::string& filePath)
{
    bool isNew = openFiles.count(filePath) <= 0;
    size_t nt = (isNew) ? 0 : ++timeIndexByFile.at(filePath);
    if (isNew) {
        // Open a new file and emplace it in the map of open files.
        openFiles.try_emplace(filePath, filePath, netCDF::NcFile::replace);
        // Set the initial time to be zero (assigned above)
        timeIndexByFile[filePath] = nt;
    }
    // Get the file handle
    netCDF::NcFile& ncFile = openFiles.at(filePath);

    // Get the netCDF groups, creating them if necessary
    netCDF::NcGroup metaGroup = (isNew) ? ncFile.addGroup(IStructure::metadataNodeName())
                                        : ncFile.getGroup(IStructure::metadataNodeName());
    netCDF::NcGroup dataGroup = (isNew) ? ncFile.addGroup(IStructure::dataNodeName())
                                        : ncFile.getGroup(IStructure::dataNodeName());

    if (isNew) {
        // Write the common structure and time metadata
        CommonRestartMetadata::writeStructureType(ncFile, meta);
        CommonRestartMetadata::writeRestartMetadata(metaGroup, meta);
    }
    // Get the unlimited time dimension, creating it if necessary
    netCDF::NcDim timeDim = (isNew) ? dataGroup.addDim(timeName) : dataGroup.getDim(timeName);

    // All of the dimensions defined by the data at a particular timestep.
    std::map<ModelArray::Dimension, netCDF::NcDim> ncFromMAMap;
    for (auto entry : ModelArray::definedDimensions) {
        ModelArray::Dimension dim = entry.first;
        size_t dimSz = (dimCompMap.count(dim)) ? ModelArray::nComponents(dimCompMap.at(dim))
                                               : dimSz = entry.second.length;
        ncFromMAMap[dim] = (isNew) ? dataGroup.addDim(entry.second.name, dimSz)
                                   : dataGroup.getDim(entry.second.name);
    }

    // Also create the sets of dimensions to be connected to the data fields
    std::map<ModelArray::Type, std::vector<netCDF::NcDim>> dimMap;
    // Create the index and size arrays
    // The index arrays always start from zero, except in the first/time axis
    std::map<ModelArray::Type, std::vector<size_t>> indexArrays;
    std::map<ModelArray::Type, std::vector<size_t>> extentArrays;
    for (auto entry : ModelArray::typeDimensions) {
        ModelArray::Type type = entry.first;
        std::vector<netCDF::NcDim> ncDims;
        std::vector<size_t> indexArray;
        std::vector<size_t> extentArray;

        // Deal with VERTEX in each case
        // Add the time dimension for all types that are not VERTEX
        if (type != ModelArray::Type::VERTEX) {
            ncDims.push_back(timeDim);
            indexArray.push_back(nt);
            extentArray.push_back(1UL);
        } else if (!isNew) {
            // For VERTEX in an existing file, there is nothing more to be done
            continue;
        }
        for (ModelArray::Dimension& maDim : entry.second) {
            ncDims.push_back(ncFromMAMap.at(maDim));
            indexArray.push_back(0);
            extentArray.push_back(ModelArray::definedDimensions.at(maDim).length);
        }
=======

    for (const std::string& varName : forcings) {
        netCDF::NcVar var = dataGroup.getVar(varName);
        state.data[varName] = ModelArray(ModelArray::Type::H);
        ModelArray& data = state.data.at(varName);
        data.resize();

        var.getVar(indexArray, extentArray, &data[0]);
    }
    ncFile.close();
    return state;
}

void ParaGridIO::dumpModelState(
    const ModelState& state, const ModelMetadata& metadata, const std::string& filePath)
{
    netCDF::NcFile ncFile(filePath, netCDF::NcFile::replace);

    CommonRestartMetadata::writeStructureType(ncFile, metadata);
    netCDF::NcGroup metaGroup = ncFile.addGroup(IStructure::metadataNodeName());
    netCDF::NcGroup dataGroup = ncFile.addGroup(IStructure::dataNodeName());
    CommonRestartMetadata::writeRestartMetadata(metaGroup, metadata);

    // Dump the dimensions and number of components
    std::map<ModelArray::Dimension, netCDF::NcDim> ncFromMAMap;
    for (auto entry : ModelArray::definedDimensions) {
        ModelArray::Dimension dim = entry.first;
        size_t dimSz = (dimCompMap.count(dim)) ? ModelArray::nComponents(dimCompMap.at(dim))
                                               : dimSz = entry.second.length;
        ncFromMAMap[dim] = dataGroup.addDim(entry.second.name, dimSz);
        // TODO Do I need to add data, even if it is just integers 0...n-1?
    }

    // Also create the sets of dimensions to be connected to the data fields
    std::map<ModelArray::Type, std::vector<netCDF::NcDim>> dimMap;
    for (auto entry : ModelArray::typeDimensions) {
        ModelArray::Type type = entry.first;
        std::vector<netCDF::NcDim> ncDims;
        for (ModelArray::Dimension& maDim : entry.second) {
            ncDims.push_back(ncFromMAMap.at(maDim));
        }
        dimMap[type] = ncDims;
    }
    // Everything that has components needs that dimension, too
    for (auto entry : dimCompMap) {
        dimMap.at(entry.second).push_back(ncFromMAMap.at(entry.first));
    }

    std::set<std::string> restartFields = { hiceName, ciceName, hsnowName, ticeName, sstName,
        sssName, maskName, coordsName }; // TODO and others
    // Loop through either the above list (isRestart) or all provided fields(!isRestart)
    for (auto entry : state.data) {
        if (restartFields.count(entry.first)) {
            // Get the type, then relevant vector of NetCDF dimensions
            ModelArray::Type type = entry.second.getType();
            std::vector<netCDF::NcDim>& ncDims = dimMap.at(type);
            netCDF::NcVar var(dataGroup.addVar(entry.first, netCDF::ncDouble, ncDims));
            var.putAtt(mdiName, netCDF::ncDouble, MissingData::value);
            var.putVar(entry.second.getData());
        }
    }

    ncFile.close();
}

void ParaGridIO::writeDiagnosticTime(
    const ModelState& state, const ModelMetadata& meta, const std::string& filePath)
{
    bool isNew = openFiles.count(filePath) <= 0;
    size_t nt = (isNew) ? 0 : ++timeIndexByFile.at(filePath);
    if (isNew) {
        // Open a new file and emplace it in the map of open files.
        openFiles.try_emplace(filePath, filePath, netCDF::NcFile::replace);
        // Set the initial time to be zero (assigned above)
        timeIndexByFile[filePath] = nt;
    }
    // Get the file handle
    netCDF::NcFile& ncFile = openFiles.at(filePath);

    // Get the netCDF groups, creating them if necessary
    netCDF::NcGroup metaGroup = (isNew) ? ncFile.addGroup(IStructure::metadataNodeName())
                                        : ncFile.getGroup(IStructure::metadataNodeName());
    netCDF::NcGroup dataGroup = (isNew) ? ncFile.addGroup(IStructure::dataNodeName())
                                        : ncFile.getGroup(IStructure::dataNodeName());

    if (isNew) {
        // Write the common structure and time metadata
        CommonRestartMetadata::writeStructureType(ncFile, meta);
        CommonRestartMetadata::writeRestartMetadata(metaGroup, meta);
    }
    // Get the unlimited time dimension, creating it if necessary
    netCDF::NcDim timeDim = (isNew) ? dataGroup.addDim(timeName) : dataGroup.getDim(timeName);

    // All of the dimensions defined by the data at a particular timestep.
    std::map<ModelArray::Dimension, netCDF::NcDim> ncFromMAMap;
    for (auto entry : ModelArray::definedDimensions) {
        ModelArray::Dimension dim = entry.first;
        size_t dimSz = (dimCompMap.count(dim)) ? ModelArray::nComponents(dimCompMap.at(dim))
                                               : dimSz = entry.second.length;
        ncFromMAMap[dim] = (isNew) ? dataGroup.addDim(entry.second.name, dimSz)
                                   : dataGroup.getDim(entry.second.name);
    }

    // Also create the sets of dimensions to be connected to the data fields
    std::map<ModelArray::Type, std::vector<netCDF::NcDim>> dimMap;
    // Create the index and size arrays
    // The index arrays always start from zero, except in the first/time axis
    std::map<ModelArray::Type, std::vector<size_t>> indexArrays;
    std::map<ModelArray::Type, std::vector<size_t>> extentArrays;
    for (auto entry : ModelArray::typeDimensions) {
        ModelArray::Type type = entry.first;
        std::vector<netCDF::NcDim> ncDims;
        std::vector<size_t> indexArray;
        std::vector<size_t> extentArray;

        // Deal with VERTEX in each case
        // Add the time dimension for all types that are not VERTEX
        if (type != ModelArray::Type::VERTEX) {
            ncDims.push_back(timeDim);
            indexArray.push_back(nt);
            extentArray.push_back(1UL);
        } else if (!isNew) {
            // For VERTEX in an existing file, there is nothing more to be done
            continue;
        }
        for (ModelArray::Dimension& maDim : entry.second) {
            ncDims.push_back(ncFromMAMap.at(maDim));
            indexArray.push_back(0);
            extentArray.push_back(ModelArray::definedDimensions.at(maDim).length);
        }
>>>>>>> ad1e83fc
        dimMap[type] = ncDims;
        indexArrays[type] = indexArray;
        extentArrays[type] = extentArray;
    }
    // Everything that has components needs that dimension, too
    for (auto entry : dimCompMap) {
        // Skip VERTEX fields on existing files
        if (entry.second == ModelArray::Type::VERTEX && !isNew)
            continue;
        dimMap.at(entry.second).push_back(ncFromMAMap.at(entry.first));
        indexArrays.at(entry.second).push_back(0);
        extentArrays.at(entry.second).push_back(ModelArray::nComponents(entry.second));
    }

    // Create a special timeless set of dimensions for the landmask
    std::vector<netCDF::NcDim> maskDims;
    std::vector<size_t> maskIndexes;
    std::vector<size_t> maskExtents;
    if (isNew) {
        for (ModelArray::Dimension& maDim : ModelArray::typeDimensions.at(ModelArray::Type::H)) {
            maskDims.push_back(ncFromMAMap.at(maDim));
        }
        maskIndexes = { 0, 0 };
        maskExtents = { ModelArray::definedDimensions
                            .at(ModelArray::typeDimensions.at(ModelArray::Type::H)[0])
                            .length,
            ModelArray::definedDimensions.at(ModelArray::typeDimensions.at(ModelArray::Type::H)[1])
                .length };
    }

    // Put the time axis variable
    std::vector<netCDF::NcDim> timeDimVec = { timeDim };
    netCDF::NcVar timeVar((isNew) ? dataGroup.addVar(timeName, netCDF::ncDouble, timeDimVec)
                                  : dataGroup.getVar(timeName));
    double secondsSinceEpoch = (meta.time() - TimePoint()).seconds();
    timeVar.putVar({ nt }, { 1 }, &secondsSinceEpoch);

    // Write the data
    for (auto entry : state.data) {
        ModelArray::Type type = entry.second.getType();
        // Skip timeless fields (mask, coordinates) on existing files
        if (!isNew && (entry.first == maskName || type == ModelArray::Type::VERTEX))
            continue;
        if (entry.first == maskName) {
            // Land mask in a new file (since it was skipped above in existing files)
            netCDF::NcVar var(dataGroup.addVar(maskName, netCDF::ncDouble, maskDims));
            // No missing data
            var.putVar(maskIndexes, maskExtents, entry.second.getData());

        } else {
            std::vector<netCDF::NcDim>& ncDims = dimMap.at(type);
            // Get the variable object, either creating a new one or getting the existing one
            netCDF::NcVar var((isNew) ? dataGroup.addVar(entry.first, netCDF::ncDouble, ncDims)
                                      : dataGroup.getVar(entry.first));
            if (isNew)
<<<<<<< HEAD
                var.putAtt(mdiName, netCDF::ncDouble, MissingData::value());
=======
                var.putAtt(mdiName, netCDF::ncDouble, MissingData::value);
>>>>>>> ad1e83fc

            var.putVar(indexArrays.at(type), extentArrays.at(type), entry.second.getData());
        }
    }
}

void ParaGridIO::close(const std::string& filePath)
{
    if (openFiles.count(filePath) > 0) {
        openFiles.at(filePath).close();
        openFiles.erase(openFiles.find(filePath));
        timeIndexByFile.erase(timeIndexByFile.find(filePath));
    }
}

void ParaGridIO::closeAllFiles()
{
    size_t closedFiles = 0;
    for (const auto& [name, handle] : openFiles) {
        if (!handle.isNull()) {
            close(name);
            closedFiles++;
        }
        /* If the following break is not checked for and performed, for some
         * reason the iteration will continue to iterate over invalid
         * string/NcFile pairs. */
        if (closedFiles >= openFiles.size())
            break;
    }
}

} /* namespace Nextsim */<|MERGE_RESOLUTION|>--- conflicted
+++ resolved
@@ -160,7 +160,6 @@
         indexArray.push_back(0);
         extentArray.push_back(ModelArray::definedDimensions.at(dimension).length);
     }
-<<<<<<< HEAD
 
     for (const std::string& varName : forcings) {
         netCDF::NcVar var = dataGroup.getVar(varName);
@@ -218,7 +217,7 @@
             ModelArray::Type type = entry.second.getType();
             std::vector<netCDF::NcDim>& ncDims = dimMap.at(type);
             netCDF::NcVar var(dataGroup.addVar(entry.first, netCDF::ncDouble, ncDims));
-            var.putAtt(mdiName, netCDF::ncDouble, MissingData::value());
+            var.putAtt(mdiName, netCDF::ncDouble, MissingData::value);
             var.putVar(entry.second.getData());
         }
     }
@@ -291,138 +290,6 @@
             indexArray.push_back(0);
             extentArray.push_back(ModelArray::definedDimensions.at(maDim).length);
         }
-=======
-
-    for (const std::string& varName : forcings) {
-        netCDF::NcVar var = dataGroup.getVar(varName);
-        state.data[varName] = ModelArray(ModelArray::Type::H);
-        ModelArray& data = state.data.at(varName);
-        data.resize();
-
-        var.getVar(indexArray, extentArray, &data[0]);
-    }
-    ncFile.close();
-    return state;
-}
-
-void ParaGridIO::dumpModelState(
-    const ModelState& state, const ModelMetadata& metadata, const std::string& filePath)
-{
-    netCDF::NcFile ncFile(filePath, netCDF::NcFile::replace);
-
-    CommonRestartMetadata::writeStructureType(ncFile, metadata);
-    netCDF::NcGroup metaGroup = ncFile.addGroup(IStructure::metadataNodeName());
-    netCDF::NcGroup dataGroup = ncFile.addGroup(IStructure::dataNodeName());
-    CommonRestartMetadata::writeRestartMetadata(metaGroup, metadata);
-
-    // Dump the dimensions and number of components
-    std::map<ModelArray::Dimension, netCDF::NcDim> ncFromMAMap;
-    for (auto entry : ModelArray::definedDimensions) {
-        ModelArray::Dimension dim = entry.first;
-        size_t dimSz = (dimCompMap.count(dim)) ? ModelArray::nComponents(dimCompMap.at(dim))
-                                               : dimSz = entry.second.length;
-        ncFromMAMap[dim] = dataGroup.addDim(entry.second.name, dimSz);
-        // TODO Do I need to add data, even if it is just integers 0...n-1?
-    }
-
-    // Also create the sets of dimensions to be connected to the data fields
-    std::map<ModelArray::Type, std::vector<netCDF::NcDim>> dimMap;
-    for (auto entry : ModelArray::typeDimensions) {
-        ModelArray::Type type = entry.first;
-        std::vector<netCDF::NcDim> ncDims;
-        for (ModelArray::Dimension& maDim : entry.second) {
-            ncDims.push_back(ncFromMAMap.at(maDim));
-        }
-        dimMap[type] = ncDims;
-    }
-    // Everything that has components needs that dimension, too
-    for (auto entry : dimCompMap) {
-        dimMap.at(entry.second).push_back(ncFromMAMap.at(entry.first));
-    }
-
-    std::set<std::string> restartFields = { hiceName, ciceName, hsnowName, ticeName, sstName,
-        sssName, maskName, coordsName }; // TODO and others
-    // Loop through either the above list (isRestart) or all provided fields(!isRestart)
-    for (auto entry : state.data) {
-        if (restartFields.count(entry.first)) {
-            // Get the type, then relevant vector of NetCDF dimensions
-            ModelArray::Type type = entry.second.getType();
-            std::vector<netCDF::NcDim>& ncDims = dimMap.at(type);
-            netCDF::NcVar var(dataGroup.addVar(entry.first, netCDF::ncDouble, ncDims));
-            var.putAtt(mdiName, netCDF::ncDouble, MissingData::value);
-            var.putVar(entry.second.getData());
-        }
-    }
-
-    ncFile.close();
-}
-
-void ParaGridIO::writeDiagnosticTime(
-    const ModelState& state, const ModelMetadata& meta, const std::string& filePath)
-{
-    bool isNew = openFiles.count(filePath) <= 0;
-    size_t nt = (isNew) ? 0 : ++timeIndexByFile.at(filePath);
-    if (isNew) {
-        // Open a new file and emplace it in the map of open files.
-        openFiles.try_emplace(filePath, filePath, netCDF::NcFile::replace);
-        // Set the initial time to be zero (assigned above)
-        timeIndexByFile[filePath] = nt;
-    }
-    // Get the file handle
-    netCDF::NcFile& ncFile = openFiles.at(filePath);
-
-    // Get the netCDF groups, creating them if necessary
-    netCDF::NcGroup metaGroup = (isNew) ? ncFile.addGroup(IStructure::metadataNodeName())
-                                        : ncFile.getGroup(IStructure::metadataNodeName());
-    netCDF::NcGroup dataGroup = (isNew) ? ncFile.addGroup(IStructure::dataNodeName())
-                                        : ncFile.getGroup(IStructure::dataNodeName());
-
-    if (isNew) {
-        // Write the common structure and time metadata
-        CommonRestartMetadata::writeStructureType(ncFile, meta);
-        CommonRestartMetadata::writeRestartMetadata(metaGroup, meta);
-    }
-    // Get the unlimited time dimension, creating it if necessary
-    netCDF::NcDim timeDim = (isNew) ? dataGroup.addDim(timeName) : dataGroup.getDim(timeName);
-
-    // All of the dimensions defined by the data at a particular timestep.
-    std::map<ModelArray::Dimension, netCDF::NcDim> ncFromMAMap;
-    for (auto entry : ModelArray::definedDimensions) {
-        ModelArray::Dimension dim = entry.first;
-        size_t dimSz = (dimCompMap.count(dim)) ? ModelArray::nComponents(dimCompMap.at(dim))
-                                               : dimSz = entry.second.length;
-        ncFromMAMap[dim] = (isNew) ? dataGroup.addDim(entry.second.name, dimSz)
-                                   : dataGroup.getDim(entry.second.name);
-    }
-
-    // Also create the sets of dimensions to be connected to the data fields
-    std::map<ModelArray::Type, std::vector<netCDF::NcDim>> dimMap;
-    // Create the index and size arrays
-    // The index arrays always start from zero, except in the first/time axis
-    std::map<ModelArray::Type, std::vector<size_t>> indexArrays;
-    std::map<ModelArray::Type, std::vector<size_t>> extentArrays;
-    for (auto entry : ModelArray::typeDimensions) {
-        ModelArray::Type type = entry.first;
-        std::vector<netCDF::NcDim> ncDims;
-        std::vector<size_t> indexArray;
-        std::vector<size_t> extentArray;
-
-        // Deal with VERTEX in each case
-        // Add the time dimension for all types that are not VERTEX
-        if (type != ModelArray::Type::VERTEX) {
-            ncDims.push_back(timeDim);
-            indexArray.push_back(nt);
-            extentArray.push_back(1UL);
-        } else if (!isNew) {
-            // For VERTEX in an existing file, there is nothing more to be done
-            continue;
-        }
-        for (ModelArray::Dimension& maDim : entry.second) {
-            ncDims.push_back(ncFromMAMap.at(maDim));
-            indexArray.push_back(0);
-            extentArray.push_back(ModelArray::definedDimensions.at(maDim).length);
-        }
->>>>>>> ad1e83fc
         dimMap[type] = ncDims;
         indexArrays[type] = indexArray;
         extentArrays[type] = extentArray;
@@ -478,11 +345,7 @@
             netCDF::NcVar var((isNew) ? dataGroup.addVar(entry.first, netCDF::ncDouble, ncDims)
                                       : dataGroup.getVar(entry.first));
             if (isNew)
-<<<<<<< HEAD
-                var.putAtt(mdiName, netCDF::ncDouble, MissingData::value());
-=======
                 var.putAtt(mdiName, netCDF::ncDouble, MissingData::value);
->>>>>>> ad1e83fc
 
             var.putVar(indexArrays.at(type), extentArrays.at(type), entry.second.getData());
         }
