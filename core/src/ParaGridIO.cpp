--- conflicted
+++ resolved
@@ -230,7 +230,7 @@
             ModelArray::Type type = entry.second.getType();
             std::vector<netCDF::NcDim>& ncDims = dimMap.at(type);
             netCDF::NcVar var(dataGroup.addVar(entry.first, netCDF::ncDouble, ncDims));
-            var.putAtt(mdiName, netCDF::ncDouble, MissingData::value());
+            var.putAtt(mdiName, netCDF::ncDouble, MissingData::value);
             var.putVar(entry.second.getData());
         }
     }
@@ -318,7 +318,6 @@
         extentArrays.at(entry.second).push_back(ModelArray::nComponents(entry.second));
     }
 
-<<<<<<< HEAD
     // Create a special timeless set of dimensions for the landmask
     std::vector<netCDF::NcDim> maskDims;
     std::vector<size_t> maskIndexes;
@@ -326,20 +325,6 @@
     if (isNew) {
         for (ModelArray::Dimension& maDim : ModelArray::typeDimensions.at(ModelArray::Type::H)) {
             maskDims.push_back(ncFromMAMap.at(maDim));
-=======
-        std::set<std::string> restartFields
-            = { hiceName, ciceName, hsnowName, ticeName, maskName, coordsName }; // TODO and others
-        // Loop through either the above list (isRestart) or all provided fields(!isRestart)
-        for (auto entry : state.data) {
-            if (!isRestart || restartFields.count(entry.first)) {
-                // Get the type, then relevant vector of NetCDF dimensions
-                ModelArray::Type type = entry.second.getType();
-                std::vector<netCDF::NcDim>& ncDims = dimMap.at(type);
-                netCDF::NcVar var(dataGroup.addVar(entry.first, netCDF::ncDouble, ncDims));
-                var.putAtt(mdiName, netCDF::ncDouble, MissingData::value);
-                var.putVar(entry.second.getData());
-            }
->>>>>>> 7c75977d
         }
         maskIndexes = { 0, 0 };
         maskExtents = { ModelArray::definedDimensions
@@ -369,102 +354,14 @@
             var.putVar(maskIndexes, maskExtents, entry.second.getData());
 
         } else {
-<<<<<<< HEAD
             std::vector<netCDF::NcDim>& ncDims = dimMap.at(type);
             // Get the variable object, either creating a new one or getting the existing one
             netCDF::NcVar var((isNew) ? dataGroup.addVar(entry.first, netCDF::ncDouble, ncDims)
                                       : dataGroup.getVar(entry.first));
             if (isNew)
-                var.putAtt(mdiName, netCDF::ncDouble, MissingData::value());
+                var.putAtt(mdiName, netCDF::ncDouble, MissingData::value);
 
             var.putVar(indexArrays.at(type), extentArrays.at(type), entry.second.getData());
-=======
-            // Open a new diagnostic output file
-            auto [it, success] = openFiles.try_emplace(filePath, filePath, netCDF::NcFile::replace);
-            netCDF::NcFile& ncFile = openFiles.at(filePath);
-            timeIndexByFile[filePath] = 0;
-
-            CommonRestartMetadata::writeStructureType(ncFile, metadata);
-            netCDF::NcGroup metaGroup = ncFile.addGroup(IStructure::metadataNodeName());
-            netCDF::NcGroup dataGroup = ncFile.addGroup(IStructure::dataNodeName());
-
-            CommonRestartMetadata::writeRestartMetadata(metaGroup, metadata);
-
-            // Add the unlimited time dimension
-            netCDF::NcDim timeDim = dataGroup.addDim(timeName);
-            // All of the dimensions defined by the data at a particular timestep.
-            std::map<ModelArray::Dimension, netCDF::NcDim> ncFromMAMap;
-            for (auto entry : ModelArray::definedDimensions) {
-                ModelArray::Dimension dim = entry.first;
-                size_t dimSz = (dimCompMap.count(dim)) ? ModelArray::nComponents(dimCompMap.at(dim))
-                                                       : dimSz = entry.second.length;
-                ncFromMAMap[dim] = dataGroup.addDim(entry.second.name, dimSz);
-            }
-
-            // Also create the sets of dimensions to be connected to the data fields
-            std::map<ModelArray::Type, std::vector<netCDF::NcDim>> dimMap;
-            // Create the index and size arrays
-            // The index arrays always start from zero, except in the first/time axis
-            std::map<ModelArray::Type, std::vector<size_t>> indexArrays;
-            std::map<ModelArray::Type, std::vector<size_t>> extentArrays;
-            for (auto entry : ModelArray::typeDimensions) {
-                ModelArray::Type type = entry.first;
-                std::vector<netCDF::NcDim> ncDims;
-                // VERTEX arrays do not need time axes.
-                std::vector<size_t> indexArray;
-                std::vector<size_t> extentArray;
-                if (type != ModelArray::Type::VERTEX) {
-                    ncDims.push_back(timeDim);
-                    indexArray.push_back(0);
-                    extentArray.push_back(1UL);
-                }
-                for (ModelArray::Dimension& maDim : entry.second) {
-                    ncDims.push_back(ncFromMAMap.at(maDim));
-                    indexArray.push_back(0);
-                    extentArray.push_back(ModelArray::definedDimensions.at(maDim).length);
-                }
-                dimMap[type] = ncDims;
-                indexArrays[type] = indexArray;
-                extentArrays[type] = extentArray;
-            }
-            // Everything that has components needs that dimension, too
-            for (auto entry : dimCompMap) {
-                dimMap.at(entry.second).push_back(ncFromMAMap.at(entry.first));
-                indexArrays.at(entry.second).push_back(0);
-                extentArrays.at(entry.second).push_back(ModelArray::nComponents(entry.second));
-            }
-
-            // Create a special timeless set of dimensions for the landmask
-            std::vector<netCDF::NcDim> maskDims;
-            for (ModelArray::Dimension& maDim :
-                ModelArray::typeDimensions.at(ModelArray::Type::H)) {
-                maskDims.push_back(ncFromMAMap.at(maDim));
-            }
-            std::vector<size_t> maskIndexes = { 0, 0 };
-            std::vector<size_t> maskExtents
-                = { ModelArray::definedDimensions
-                          .at(ModelArray::typeDimensions.at(ModelArray::Type::H)[0])
-                          .length,
-                      ModelArray::definedDimensions
-                          .at(ModelArray::typeDimensions.at(ModelArray::Type::H)[1])
-                          .length };
-
-            for (auto entry : state.data) {
-                if (entry.first != maskName) {
-                    // Get the type, then relevant vector of NetCDF dimensions
-                    ModelArray::Type type = entry.second.getType();
-                    std::vector<netCDF::NcDim>& ncDims = dimMap.at(type);
-                    netCDF::NcVar var(dataGroup.addVar(entry.first, netCDF::ncDouble, ncDims));
-                    var.putAtt(mdiName, netCDF::ncDouble, MissingData::value);
-                    var.putVar(indexArrays.at(type), extentArrays.at(type), entry.second.getData());
-                } else {
-                    // Write the mask data
-                    netCDF::NcVar var(dataGroup.addVar(maskName, netCDF::ncDouble, maskDims));
-                    // No missing data
-                    var.putVar(maskIndexes, maskExtents, entry.second.getData());
-                }
-            }
->>>>>>> 7c75977d
         }
     }
 }
