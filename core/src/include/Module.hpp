--- conflicted
+++ resolved
@@ -227,10 +227,7 @@
 template <typename I> void setImplementation(const std::string& impl);
 template <typename I> HelpMap& getHelpRecursive(HelpMap& map, bool getAll);
 template <typename I> std::string implementation();
-<<<<<<< HEAD
-=======
 template <typename I> void finalize();
->>>>>>> 152de35a
 
 }
 #endif /* MODULE_HPP */