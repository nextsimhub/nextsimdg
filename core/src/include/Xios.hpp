--- conflicted
+++ resolved
@@ -112,25 +112,16 @@
     void createFile(const std::string fileId);
     void setFileName(const std::string fileId, const std::string fileName);
     void setFileType(const std::string fileId, const std::string fileType);
-<<<<<<< HEAD
-    void setFileOutputFreq(const std::string fileId, const std::string outputFreq);
-    void setFileSplitFreq(const std::string fileId, const std::string splitFreq);
+    void setFileOutputFreq(const std::string fileId, Duration outputFreq);
+    void setFileSplitFreq(const std::string fileId, Duration splitFreq);
     void setFileMode(const std::string fileId, const std::string mode);
     void setFileParAccess(const std::string fileId, const std::string parAccess);
     std::string getFileName(const std::string fileId);
     std::string getFileType(const std::string fileId);
-    std::string getFileOutputFreq(const std::string fileId);
-    std::string getFileSplitFreq(const std::string fileId);
+    Duration getFileOutputFreq(const std::string fileId);
+    Duration getFileSplitFreq(const std::string fileId);
     std::string getFileMode(const std::string fileId);
     std::string getFileParAccess(const std::string fileId);
-=======
-    void setFileOutputFreq(const std::string fileId, Duration outputFreq);
-    void setFileSplitFreq(const std::string fileId, Duration splitFreq);
-    std::string getFileName(const std::string fileId);
-    std::string getFileType(const std::string fileId);
-    Duration getFileOutputFreq(const std::string fileId);
-    Duration getFileSplitFreq(const std::string fileId);
->>>>>>> 54ad9519
     void fileAddField(const std::string fileId, const std::string fieldId);
     std::vector<std::string> fileGetFieldIds(const std::string fileId);
 
