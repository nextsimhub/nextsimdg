--- conflicted
+++ resolved
@@ -1,11 +1,7 @@
 /*!
  * @file    Xios.hpp
  * @author  Joe Wallwork <jw2423@cam.ac.uk
-<<<<<<< HEAD
  * @date    31 July 2024
-=======
- * @date    26 July 2024
->>>>>>> 9101435f
  * @brief   XIOS interface header
  * @details
  *
@@ -117,14 +113,7 @@
     std::string getFileName(const std::string fileId);
     std::string getFileType(const std::string fileId);
     std::string getFileOutputFreq(const std::string fileId);
-<<<<<<< HEAD
     std::string getFileSplitFreq(const std::string fileId);
-    bool validFileId(const std::string fileId);
-    bool isDefinedFileName(const std::string fileId);
-    bool isDefinedFileType(const std::string fileId);
-    bool isDefinedFileOutputFreq(const std::string fileId);
-=======
->>>>>>> 9101435f
     void fileAddField(const std::string fileId, const std::string fieldId);
     std::vector<std::string> fileGetFieldIds(const std::string fileId);
 
