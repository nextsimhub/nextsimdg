/*!
 * @file Model.hpp
 * @date 12 Aug 2021
 * @author Tim Spain <timothy.spain@nersc.no>
 * @author Kacper Kornet <kk562@cam.ac.uk>
 */

#ifndef MODEL_HPP
#define MODEL_HPP

#include "include/Logged.hpp"

#include "include/Configured.hpp"
#include "include/Iterator.hpp"
#include "include/ModelConfig.hpp"
#include "include/ModelMetadata.hpp"
#include "include/ModelState.hpp"
#include "include/PrognosticData.hpp"

#include "DevStep.hpp"
#include <string>

namespace Nextsim {

//! A class that encapsulates the whole of the model
class Model : public Configured<Model> {
public:
#ifdef USE_MPI
    Model(MPI_Comm comm);
#else
    Model(); // TODO add arguments to pass the desired
             // environment and configuration to the model
#endif
    ~Model(); // Finalize the model. Collect data and so on.

    void configure() override;

    enum {
        RESTARTFILE_KEY,
<<<<<<< HEAD
        STARTTIME_KEY = ModelConfig::STARTTIME_KEY,
        STOPTIME_KEY = ModelConfig::STOPTIME_KEY,
        RUNLENGTH_KEY = ModelConfig::RUNLENGTH_KEY,
        TIMESTEP_KEY = ModelConfig::TIMESTEP_KEY,
        MISSINGVALUE_KEY = ModelConfig::MISSINGVALUE_KEY,
        RESTARTPERIOD_KEY,
        RESTARTOUTFILE_KEY,
=======
#ifdef USE_MPI
        PARTITIONFILE_KEY,
#endif
        STARTTIME_KEY,
        STOPTIME_KEY,
        RUNLENGTH_KEY,
        TIMESTEP_KEY,
        MISSINGVALUE_KEY,
>>>>>>> 4c1f9a7b
    };

    ConfigMap getConfig() const;

    static HelpMap& getHelpText(HelpMap& map, bool getAll);
    static HelpMap& getHelpRecursive(HelpMap& map, bool getAll);

    //! Run the model
    void run();

    void writeRestartFile();

    //! Sets the filename of the restart file that would currently be written out.
    void setFinalFilename(const std::string& finalFile);

    //! Gets the model metadata instance
    ModelMetadata& metadata();

    // Configuration option that holds the restart file name
    const static std::string restartOptionName;

private:
    Iterator iterator;
    DevStep modelStep; // Change the model step calculation here
    PrognosticData pData;
    ModelMetadata m_etadata;

    std::string initialFileName;
    std::string finalFileName;
    // Period between restart file outputs
    Duration restartPeriod;
};

} /* namespace Nextsim */

#endif /* MODEL_HPP */<|MERGE_RESOLUTION|>--- conflicted
+++ resolved
@@ -37,7 +37,9 @@
 
     enum {
         RESTARTFILE_KEY,
-<<<<<<< HEAD
+#ifdef USE_MPI
+        PARTITIONFILE_KEY,
+#endif
         STARTTIME_KEY = ModelConfig::STARTTIME_KEY,
         STOPTIME_KEY = ModelConfig::STOPTIME_KEY,
         RUNLENGTH_KEY = ModelConfig::RUNLENGTH_KEY,
@@ -45,16 +47,6 @@
         MISSINGVALUE_KEY = ModelConfig::MISSINGVALUE_KEY,
         RESTARTPERIOD_KEY,
         RESTARTOUTFILE_KEY,
-=======
-#ifdef USE_MPI
-        PARTITIONFILE_KEY,
-#endif
-        STARTTIME_KEY,
-        STOPTIME_KEY,
-        RUNLENGTH_KEY,
-        TIMESTEP_KEY,
-        MISSINGVALUE_KEY,
->>>>>>> 4c1f9a7b
     };
 
     ConfigMap getConfig() const;
