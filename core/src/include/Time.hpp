/*!
 * @file Time.hpp
 *
 * @date Mar 15, 2022
 * @author Tim Spain <timothy.spain@nersc.no>
 */

#ifndef TIME_HPP
#define TIME_HPP

#include <array>
#include <chrono>
#include <ctime>
#include <iomanip>
#include <iostream>
#include <sstream>

namespace Nextsim {

class TimeOptions {
    enum TimeOption { USE_DOY, DAYS_360, COUNT };

public:
    static bool& useDOY() { return m_opt[USE_DOY]; }

private:
    static std::array<bool, COUNT> m_opt;
};

typedef std::chrono::system_clock SystemClock;
typedef SystemClock::duration SystemDuration;

// Forward definition of TimePoint (q.v.)
class TimePoint;

/*!
 * Wraps the standard C++ duration to provide arithmetic, interactions with
 * TimePoints and parsing/formatting functions.
 */
class Duration {
public:
    typedef SystemDuration Basis;
    Duration()
        : m_d()
    {
    }
    Duration(const std::string& str);
    Duration(double seconds);

    //! Add a Duration to a TimePoint to get a TimePoint (now + 7 days = next week).
    TimePoint operator+(const TimePoint& t) const;

    //! Add-assign a Duration to this.
    Duration& operator+=(const Duration& a)
    {
        m_d += a.m_d;
        return *this;
    }
    //! Subtract-assign a Duration from this.
    Duration& operator-=(const Duration& a)
    {
        m_d -= a.m_d;
        return *this;
    }

    //! Multiply-assign this Duration by a factor.
    Duration& operator*=(double a)
    {
        m_d *= a;
        return *this;
    }
    //! Divide-assign this Duration by a factor.
    Duration& operator/=(double a)
    {
        m_d /= a;
        return *this;
    }

    //! Add two Durations.
    Duration operator+(const Duration& a) const { return Duration(m_d + a.m_d); }
    //! Subtract one Duration from another.
    Duration operator-(const Duration& a) const { return Duration(m_d - a.m_d); }

    //! Return the length of this Duration in seconds.
    double seconds() const { return std::chrono::duration_cast<std::chrono::seconds>(m_d).count(); }

    /*!
     * Set this Duration by parsing the characters in an istream. The
     * characters should either be an integer, representing a number of seconds,
     * or an ISO 8601 P format duration (see https://en.wikipedia.org/wiki/ISO_8601#Durations
     * for example).
     */
    std::istream& parse(std::istream& is);

    /*! Set this Duration by parsing a string. The characters should either be
     * an integer, representing a number of seconds, or an ISO 8601 P format
     * duration (see https://en.wikipedia.org/wiki/ISO_8601#Durations for example).
     */
    Duration& parse(const std::string& str)
    {
        std::stringstream is(str);
        parse(is);
        return *this;
    }

    /*!
     * Print the number of seconds represented by this Duration as a
     * formatted value to an ostream.
     */
    std::ostream& format(std::ostream& os) const { return os << seconds(); }

    /*!
     * Return the string representation of the number of seconds represented by
     * this Duration.
     */
    std::string format() const
    {
        std::stringstream ss;
        format(ss);
        return ss.str();
    }

    friend TimePoint;
    friend Duration durationFromISO(const std::string&, int);

private:
    Duration(const Basis& d)
        : m_d(d)
    {
    }
    Basis m_d;
    void setDurationSeconds(double);
};

/*!
 * @brief converts the std::tm struct to a std::time_t value assuming UTC.
 *
 * @details A UTC-fixed version of the standard library function mktime().
 *          Calculates the duration between the Unix epoch and the given
 *          std::tm time and directly assigns that value.
 *
 * @param time Pointer to the tm structure to interpret.
 * @param recalculateDoy Flag argument for whether to calculate the day of the
 *          year from the year month and day values.
 */
std::time_t mkgmtime(std::tm* time, bool recalculateDoy = true);

/*!
 * @brief Returns the number of days between the Julian and Gregorian years.
 *
 * @details Returns the number of days between 1st January of the given year in
 * the Julian and Gregorian calendars.
 */
int julianGregorianShiftDays(int year);

/*!
 * @brief Returns a std::time_t from a given ISO date string of a specific format.
 *
 * @param iso A std::string in the ISO YYYY-MM-DDThh:mm:ss format.
 */
std::time_t timeFromISO(const std::string& iso);
/*!
 * @brief Returns a std::time_t from a given ISO date string of a specific format.
 *
 * @param iso A std::istream containing an ISO YYYY-MM-DDThh:mm:ss format date.
 */
std::time_t timeFromISO(std::istream& is);

/*!
 * Wraps the C++ standard system_clock point in time to provide arithmetic,
 * interactions with Durations and parsing/formatting functions.
 *
 * The represented time zone is UTC only.
 */
class TimePoint {
public:
    typedef SystemClock Clock;
    typedef std::chrono::time_point<Clock, Duration::Basis> Basis;

    TimePoint()
        : m_t() {};
    TimePoint(const std::string& str) { this->parse(str); }
    TimePoint(const TimePoint&, const Duration&);

    //! Calculate the Duration between two TimePoints.
    Duration operator-(const TimePoint& a) const { return Duration(m_t - a.m_t); }
    //! Add-assign a Duration to this TimePoint (now + 7 days = next week).
    TimePoint& operator+=(const Duration& d)
    {
        m_t += d.m_d;
        return *this;
    }
    //! Subtract-assign a Duration from this TimePoint (now - 7 days = last week).
    TimePoint& operator-=(const Duration& d)
    {
        m_t -= d.m_d;
        return *this;
    }
    //! Add a Duration to a TimePoint and return the new TimePoint.
    TimePoint operator+(const Duration& d) const
    {
        TimePoint t2(*this);
        return t2 += d;
    }

    // Compare TimePoints.
    bool operator<=(const TimePoint& a) const { return m_t <= a.m_t; }
    bool operator<(const TimePoint& a) const { return m_t < a.m_t; }
    bool operator>=(const TimePoint& a) const { return m_t >= a.m_t; }
    bool operator>(const TimePoint& a) const { return m_t > a.m_t; }
    bool operator==(const TimePoint& a) const { return m_t == a.m_t; }
    bool operator!=(const TimePoint& a) const { return m_t != a.m_t; }

    //! Set this TimePoint by parsing the characters in an istream as an ISO 8601 date.
    std::istream& parse(std::istream& is)
    {
        auto fromTime = Clock::from_time_t(timeFromISO(is));
        m_t = fromTime;
        return is;
    }

    //! Set this TimePoint by parsing a string as an ISO 8601 date.
    TimePoint& parse(const std::string& str)
    {
        std::stringstream is(str);
        parse(is);
        return *this;
    }

<<<<<<< HEAD
=======
    //! Print this TimePoint as a formatted date to an ostream.
>>>>>>> 4c1f9a7b
    std::ostream& format(std::ostream& os, std::string formatStr = ymdhmsFormat) const
    {
        // Temporary conversion from int to system_clock
        auto tt = Clock::to_time_t(m_t);
        os << std::put_time(std::gmtime(&tt), formatStr.c_str());
        return os;
    }

<<<<<<< HEAD
=======
    //! Return the formatted string representation of this TimePoint.
>>>>>>> 4c1f9a7b
    std::string format(std::string formatStr = ymdhmsFormat) const
    {
        std::stringstream ss;
        format(ss, formatStr);
        return ss.str();
    }

    std::tm* gmtime() const;

    static const std::string ymdFormat;
    static const std::string doyFormat;
    static const std::string ymdhmsFormat;
    static const std::string doyhmsFormat;
    static const std::string hmsFormat;

    friend Duration;

private:
    TimePoint(const Basis& t)
        : m_t(t)
    {
    }
    Basis m_t;
};

struct TimestepTime {
    TimePoint start;
    Duration step;
};

class StartStepStop {
public:
    StartStepStop(TimePoint start, Duration step, TimePoint stop)
        : m_start(start)
        , m_step(step)
        , m_stop(stop)
        , m_last(start)
    {
    }

    inline bool isIn(const TimePoint& query) { return query >= m_start && query < m_stop; }

    inline bool doStep(const TimePoint& query)
    {
        if (m_last + m_step <= query) {
            m_last += m_step;
            return true;
        }
        return false;
    }

private:
    TimePoint m_start;
    Duration m_step;
    TimePoint m_stop;
    TimePoint m_last;
};

inline double operator*(double a, const Duration& b) { return a * b.seconds(); }
inline double operator/(double a, const Duration& b) { return a / b.seconds(); }
inline double operator*(const Duration& a, double b) { return b * a; }
inline double operator/(const Duration& a, double b) { return a.seconds() / b; }

inline std::istream& operator>>(std::istream& is, TimePoint& tp) { return tp.parse(is); }
inline std::istream& operator>>(std::istream& is, Duration& dur) { return dur.parse(is); }
inline std::ostream& operator<<(std::ostream& os, const TimePoint& tp) { return tp.format(os); }
inline std::ostream& operator<<(std::ostream& os, const Duration& dur) { return dur.format(os); }

}; // namespace Nextsim

#endif /* TIME_HPP */<|MERGE_RESOLUTION|>--- conflicted
+++ resolved
@@ -227,10 +227,7 @@
         return *this;
     }
 
-<<<<<<< HEAD
-=======
     //! Print this TimePoint as a formatted date to an ostream.
->>>>>>> 4c1f9a7b
     std::ostream& format(std::ostream& os, std::string formatStr = ymdhmsFormat) const
     {
         // Temporary conversion from int to system_clock
@@ -239,10 +236,7 @@
         return os;
     }
 
-<<<<<<< HEAD
-=======
     //! Return the formatted string representation of this TimePoint.
->>>>>>> 4c1f9a7b
     std::string format(std::string formatStr = ymdhmsFormat) const
     {
         std::stringstream ss;
