--- conflicted
+++ resolved
@@ -43,6 +43,8 @@
     constexpr TextTag SNOW = "SNOWFALL"; // snow fall, kg m⁻² s⁻¹
     constexpr TextTag SSS = "SSS"; // sea surface salinity, PSU
     constexpr TextTag SST = "SST"; // sea surface temperature ˚C
+    constexpr TextTag EXT_SSS = "EXT_SSS"; // sea surface salinity from coupling or forcing, PSU
+    constexpr TextTag EXT_SST = "EXT_SST"; // sea surface temperature from coupling or forcing, ˚C
     constexpr TextTag EVAP_MINUS_PRECIP = "E-P"; // E-P atmospheric freshwater flux, kg s⁻¹ m⁻²
     // Derived fields, calculated once per timestep
     constexpr TextTag ML_BULK_CP = "CPML"; // Mixed layer bulk heat capacity J K⁻¹ m⁻²
@@ -52,6 +54,15 @@
     constexpr TextTag HTRUE_SNOW = "HTRUE_SNOW"; // Snow thickness, ice average, m
     constexpr TextTag OCEAN_U = "OCEAN_U"; // x(east)-ward ocean current, m s⁻¹
     constexpr TextTag OCEAN_V = "OCEAN_V"; // y(north)-ward ocean current, m s⁻¹
+    constexpr TextTag WIND_U = "WIND_U"; // x(east)-ward component of wind, m s⁻¹
+    constexpr TextTag WIND_V = "WIND_V"; // y(north)-ward component of wind, m s⁻¹
+    constexpr TextTag ICE_U = "ICE_U"; // x(east)-ward ice velocity, m s⁻¹
+    constexpr TextTag ICE_V = "ICE_V"; // y(north)-ward ice velocity, m s⁻¹
+    // Slab ocean fields
+    constexpr TextTag SLAB_SST = "SLAB_SST"; // Slab ocean sea surface temperature, ˚C
+    constexpr TextTag SLAB_SSS = "SLAB_SSS"; // Slab ocean sea surface salinity, ˚C
+    constexpr TextTag SLAB_QDW = "SLAB_QDW"; // Slab ocean temperature nudging heat flux, W m⁻²
+    constexpr TextTag SLAB_FDW = "SLAB_FDW"; // Slab ocean salinity nudging water flux, kg s⁻¹ m⁻²
 
 }
 
@@ -68,6 +79,7 @@
     constexpr TextTag Q_OW = "Q_OW"; // Open water heat flux W m⁻²
     constexpr TextTag DQIA_DT
         = "DQIA_DT"; // Derivative of Qᵢₐ w.r.t. ice surface temperature  W m⁻² K⁻¹
+    constexpr TextTag Q_PEN_SW = "Q_PEN_SW"; // Penetrating shortwave flux W m⁻²
     // Mass fluxes
     constexpr TextTag HSNOW_MELT = "HSNOW_MELT"; // Thickness of snow that melted, m
     // Atmospheric conditions
@@ -86,78 +98,6 @@
 class ModelComponent {
 public:
     typedef Logged::level OutputLevel;
-<<<<<<< HEAD
-
-    enum class ProtectedArray {
-        // Prognostic model fields
-        H_ICE, // Ice thickness, cell average, m
-        C_ICE, // Ice concentration
-        H_SNOW, // Snow depth, cell average, m
-        T_ICE, // Ice temperature, ˚C
-        // External data fields
-        T_AIR, // Air temperature, ˚C
-        DEW_2M, // Dew point at 2 m, ˚C
-        P_AIR, // sea level air pressure, Pa
-        MIXRAT, // water vapour mass mixing ratio
-        SW_IN, // incoming shortwave flux, W m⁻²
-        LW_IN, // incoming longwave flux, W m⁻²
-        MLD, // mixed layer depth, m
-        SNOW, // snow fall, kg m⁻² s⁻¹
-        SSS, // sea surface salinity, PSU
-        SST, // sea surface temperature, ˚C
-        EXT_SSS, // sea surface salinity from coupling or forcing, PSU
-        EXT_SST, // sea surface temperature from coupling or forcing, ˚C
-        EVAP_MINUS_PRECIP, // E-P atmospheric freshwater flux, kg s⁻¹ m⁻²
-        // Derived fields, calculated once per timestep
-        ML_BULK_CP, // Mixed layer bulk heat capacity J K⁻¹ m⁻²
-        TF, // Ocean freezing temperature, ˚C
-        WIND_SPEED, // Wind speed, m s⁻¹
-        WIND_U, // wind velocity x component, m s⁻¹
-        WIND_V, // wind velocity y component, m s⁻¹
-        HTRUE_ICE, // Ice thickness, ice average, m
-        HTRUE_SNOW, // Snow thickness, ice average, m
-        OCEAN_U, // x(east)-ward ocean current, m s⁻¹
-        OCEAN_V, // y(north)-ward ocean current, m s⁻¹
-        ICE_U, // x(east)-ward ice velocity, m s⁻¹
-        ICE_V, // y(north)-ward ice velocity, m s⁻¹
-        // Slab ocean fields
-        SLAB_SST, // Slab ocean sea surface temperature, ˚C
-        SLAB_SSS, // Slab ocean sea surface salinity, ˚C
-        SLAB_QDW, // Slab ocean temperature nudging heat flux, W m⁻²
-        SLAB_FDW, // Slab ocean salinity nudging water flux, kg s⁻¹ m⁻²
-        COUNT // Count of enum values
-    };
-
-#ifdef DEBUG_MODELARRAYREF
-    static const size_t SharedArrayOffset = static_cast<size_t>(ProtectedArray::COUNT);
-#else
-    static const size_t SharedArrayOffset = 0;
-#endif
-    enum class SharedArray {
-        // Values of the prognostic fields updated during the timestep
-        H_ICE = SharedArrayOffset, // Updated ice thickness, ice average, m
-        C_ICE, // Updated ice concentration
-        H_SNOW, // Updated snow depth, ice average, m
-        T_ICE, // Updated ice temperatures, ˚C
-        // Heat fluxes
-        Q_IA, // Ice to atmosphere heat flux W m⁻²
-        Q_IC, // Ice conduction heat flux W m⁻²
-        Q_IO, // Ice to ocean heat flux W m⁻²
-        Q_OW, // Open water heat flux W m⁻²
-        DQIA_DT, // Derivative of Qᵢₐ w.r.t. ice surface temperature  W m⁻² K⁻¹
-        Q_PEN_SW, // Short-wave flux penetrating the very surface of the ice W m⁻²
-        // Mass fluxes
-        HSNOW_MELT, // Thickness of snow that melted, m
-        // Atmospheric conditions
-        SUBLIM, // Upward sublimation rate kg m⁻² s⁻¹
-        DELTA_HICE, // Change in sea ice thickness, m
-        DELTA_CICE, // Change in sea ice concentration
-        // Ice growth (that is not included above)
-        NEW_ICE, // Volume of new ice formed [m]
-        COUNT // Count of enum values
-    };
-=======
->>>>>>> 4750e570
     typedef std::function<void(size_t, const TimestepTime&)> IteratedFn;
 
     ModelComponent();
