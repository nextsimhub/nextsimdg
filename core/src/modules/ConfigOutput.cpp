--- conflicted
+++ resolved
@@ -11,10 +11,7 @@
 #include "include/StructureFactory.hpp"
 
 #include <cmath>
-<<<<<<< HEAD
-=======
 #include <regex>
->>>>>>> f7bb88a7
 #include <sstream>
 
 namespace Nextsim {
@@ -52,8 +49,6 @@
 {
 }
 
-<<<<<<< HEAD
-=======
 ConfigurationHelp::HelpMap& ConfigOutput::getHelpText(HelpMap& map, bool getAll)
 {
     map[pfx] = {
@@ -78,7 +73,6 @@
     getHelpText(map, getAll);
     return map;
 }
->>>>>>> f7bb88a7
 void ConfigOutput::configure()
 {
     std::string periodString = Configured::getConfiguration(keyMap.at(PERIOD_KEY), std::string(""));
@@ -139,12 +133,6 @@
 
 void ConfigOutput::outputState(const ModelMetadata& meta)
 {
-<<<<<<< HEAD
-    if (currentFileName == "") {
-        std::stringstream startStream;
-        startStream << meta.time();
-        currentFileName = m_filePrefix + ".nc";
-=======
     const TimePoint& time = meta.time();
     if (currentFileName == "" || (lastFileChange + fileChangePeriod <= time)) {
         std::string newFileName = time.format(m_filePrefix) + ".nc";
@@ -154,7 +142,6 @@
             currentFileName = newFileName;
         }
         lastFileChange = time;
->>>>>>> f7bb88a7
     }
 
     ModelState state;
@@ -193,15 +180,10 @@
      *    • whenever the current time is an integer number of time periods from the
      *      last output time.
      */
-<<<<<<< HEAD
-    if ((everyTS && meta.time() >= lastOutput)
-        || (std::fmod((meta.time() - lastOutput).seconds(), outputPeriod.seconds()) == 0.)) {
-=======
     Duration timeSinceOutput = meta.time() - lastOutput;
     if (timeSinceOutput.seconds() > 0 && (
             everyTS ||
             std::fmod(timeSinceOutput.seconds(), outputPeriod.seconds()) == 0.)) {
->>>>>>> f7bb88a7
         Logged::info("ConfigOutput: Outputting " + std::to_string(state.data.size()) + " fields to "
             + currentFileName + " at " + meta.time().format() + "\n");
         StructureFactory::fileFromState(state, meta, currentFileName, false);
