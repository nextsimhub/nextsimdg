/*!
 * @file SimpleOutput.cpp
 *
 * @date May 25, 2022
 * @author Tim Spain <timothy.spain@nersc.no>
 */

#include "include/SimpleOutput.hpp"

#include "include/Logged.hpp"
#include "include/ModelArrayRef.hpp"
#include "include/StructureFactory.hpp"

#include <sstream>

namespace Nextsim {

void SimpleOutput::outputState(const ModelMetadata& meta)
{
    std::stringstream startStream;
    startStream << meta.time();
    std::string timeFileName = m_filePrefix + "." + startStream.str() + ".nc";
    Logged::info("Outputting "
        + std::to_string(protectedArrayNames.size() + sharedArrayNames.size()) + " fields to "
        + timeFileName + "\n");

<<<<<<< HEAD
    // Copy the configuration from the ModelState to the ModelMetadata
    ModelMetadata metaPlusConfig(meta);
    metaPlusConfig.setConfig(state.config);
    // Create the output
    StructureFactory::fileFromState(state, metaPlusConfig, timeFileName, false);
=======
    // Create the output by iterating over all fields referenced in ModelState
    ModelState state;
    for (const auto& entry : protectedArrayNames) {
        ModelArrayConstReference macr = getProtectedArray().at(static_cast<size_t>(entry.second));
        if (macr) state.data[entry.first] = *macr;
    }
    for (const auto& entry : sharedArrayNames) {
        ModelArrayReference mar = getSharedArray().at(static_cast<size_t>(entry.second));
        if (mar) state.data[entry.first] = *mar;
    }
    StructureFactory::fileFromState(state, meta, timeFileName);
>>>>>>> e5f46dd2
}
} /* namespace Nextsim */<|MERGE_RESOLUTION|>--- conflicted
+++ resolved
@@ -24,13 +24,6 @@
         + std::to_string(protectedArrayNames.size() + sharedArrayNames.size()) + " fields to "
         + timeFileName + "\n");
 
-<<<<<<< HEAD
-    // Copy the configuration from the ModelState to the ModelMetadata
-    ModelMetadata metaPlusConfig(meta);
-    metaPlusConfig.setConfig(state.config);
-    // Create the output
-    StructureFactory::fileFromState(state, metaPlusConfig, timeFileName, false);
-=======
     // Create the output by iterating over all fields referenced in ModelState
     ModelState state;
     for (const auto& entry : protectedArrayNames) {
@@ -42,6 +35,5 @@
         if (mar) state.data[entry.first] = *mar;
     }
     StructureFactory::fileFromState(state, meta, timeFileName);
->>>>>>> e5f46dd2
 }
 } /* namespace Nextsim */