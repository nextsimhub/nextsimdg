--- conflicted
+++ resolved
@@ -40,9 +40,6 @@
 { "sss_slab", "SLAB_SSS" }, // Slab ocean surface salinity PSU
 { "qdw", "SLAB_QDW" }, // Slab ocean temperature nudging heat flux, W m⁻²
 { "fdw", "SLAB_FDW" }, // Slab ocean salinity nudging water flux, kg s⁻¹ m⁻²
-<<<<<<< HEAD
 { "ssh", "SSH" }, // Slab ocean salinity nudging water flux, kg s⁻¹ m⁻²
-=======
 { "taux", "IO_STRESS_U" }, // Ice-ocean stress x(east) direction, Pa
 { "tauy", "IO_STRESS_V" }, // Ice-ocean stress x(east) direction, Pa
->>>>>>> 49b64f57
