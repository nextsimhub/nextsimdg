/*!
 * @file ProtectedArrayNames.ipp
 *
 * @date 23 Aug 2024
 * @author Tim Spain <timothy.spain@nersc.no>
 * @author Einar Ólason <einar.olason@nersc.no>
 */

// External ProtectedArray names must be unique wrt to the external SharedArray names as well
{ "damage", "DAMAGE0" }, // Ice thickness, cell average, m
<<<<<<< HEAD
{ "hice", "H_ICE_cell" }, // Ice thickness, cell average, m
{ "cice", "C_ICE0" }, // Ice concentration
{ "hsnow", "H_SNOW_cell" }, // Snow depth, cell average, m
{ "tice", "T_ICE0" }, // Ice temperature, ˚C
{ "tair", "T_AIR" }, // Air temperature, ˚C
{ "dew2m", "DEW_2M" }, // Dew point at 2 m, ˚C
{ "pair", "P_AIR" }, // sea level air pressure, Pa
{ "mixrat", "MIXRAT" }, // water vapour mass mixing ratio
{ "sw_in", "SW_IN" }, // incoming shortwave flux, W m⁻²
{ "lw_in", "LW_IN" }, // incoming longwave flux, W m⁻²
{ "mld", "MLD" }, // mixed layer depth, m
{ "snowfall", "SNOWFALL" }, // snow fall, kg m⁻² s⁻¹
{ "sss", "SSS" }, // sea surface salinity, PSU
{ "sst", "SST" }, // sea surface temperature ˚C
{ "sst_ext", "EXT_SST" }, // External sea surface temperature ˚C
{ "sss_ext", "EXT_SSS" }, // External sea surface salinity PSU
{ "eminusp", "E-P" }, // E-P atmospheric freshwater flux, kg s⁻¹ m⁻²
{ "mlcp", "CPML" }, // Mixed layer bulk heat capacity J K⁻¹ m⁻²
{ "tf", "TF" }, // Ocean freezing temperature, ˚C
{ "wind_speed", "WIND_SPEED" }, // Wind speed, m s⁻¹
{ "wind_u", "WIND_U" }, // wind velocity x component, m s⁻¹
{ "wind_v", "WIND_V" }, // wind velocity y component, m s⁻¹
{ "hice_true_pro", "HTRUE_ICE" }, // Ice thickness, ice average, m
{ "hsnow_true_pro", "HTRUE_SNOW" }, // Snow thickness, ice average, m
{ "ocean_u", "OCEAN_U" }, // x(east)-ward ocean current, m s⁻¹
{ "ocean_v", "OCEAN_V" }, // y(north)-ward ocean current, m s⁻¹
{ "u", "ICE_U" }, // x(east)-ward ice velocity, m s⁻¹
{ "v", "ICE_V" }, // y(north)-ward ice velocity, m s⁻¹
{ "sst_slab", "SLAB_SST" }, // Slab ocean surface temperature ˚C
{ "sss_slab", "SLAB_SSS" }, // Slab ocean surface salinity PSU
{ "qdw", "SLAB_QDW" }, // Slab ocean temperature nudging heat flux, W m⁻²
{ "fdw", "SLAB_FDW" }, // Slab ocean salinity nudging water flux, kg s⁻¹ m⁻²
{ "ssh", "SSH" }, // Slab ocean salinity nudging water flux, kg s⁻¹ m⁻²
=======
    { "hice", "H_ICE_cell" }, // Ice thickness, cell average, m
    { "cice", "C_ICE0" }, // Ice concentration
    { "hsnow", "H_SNOW_cell" }, // Snow depth, cell average, m
    { "tice", "T_ICE0" }, // Ice temperature, ˚C
    { "tair", "T_AIR" }, // Air temperature, ˚C
    { "dew2m", "DEW_2M" }, // Dew point at 2 m, ˚C
    { "pair", "P_AIR" }, // sea level air pressure, Pa
    { "mixrat", "MIXRAT" }, // water vapour mass mixing ratio
    { "sw_in", "SW_IN" }, // incoming shortwave flux, W m⁻²
    { "lw_in", "LW_IN" }, // incoming longwave flux, W m⁻²
    { "mld", "MLD" }, // mixed layer depth, m
    { "snowfall", "SNOWFALL" }, // snow fall, kg m⁻² s⁻¹
    { "sss", "SSS" }, // sea surface salinity, PSU
    { "sst", "SST" }, // sea surface temperature ˚C
    { "sst_ext", "EXT_SST" }, // External sea surface temperature ˚C
    { "sss_ext", "EXT_SSS" }, // External sea surface salinity PSU
    { "eminusp", "E-P" }, // E-P atmospheric freshwater flux, kg s⁻¹ m⁻²
    { "mlcp", "CPML" }, // Mixed layer bulk heat capacity J K⁻¹ m⁻²
    { "tf", "TF" }, // Ocean freezing temperature, ˚C
    { "wind_speed", "WIND_SPEED" }, // Wind speed, m s⁻¹
    { "wind_u", "WIND_U" }, // wind velocity x component, m s⁻¹
    { "wind_v", "WIND_V" }, // wind velocity y component, m s⁻¹
    { "hice_true_pro", "HTRUE_ICE" }, // Ice thickness, ice average, m
    { "hsnow_true_pro", "HTRUE_SNOW" }, // Snow thickness, ice average, m
    { "ocean_u", "OCEAN_U" }, // x(east)-ward ocean current, m s⁻¹
    { "ocean_v", "OCEAN_V" }, // y(north)-ward ocean current, m s⁻¹
    { "u", "ICE_U" }, // x(east)-ward ice velocity, m s⁻¹
    { "v", "ICE_V" }, // y(north)-ward ice velocity, m s⁻¹
    { "sst_slab", "SLAB_SST" }, // Slab ocean surface temperature ˚C
    { "sss_slab", "SLAB_SSS" }, // Slab ocean surface salinity PSU
    { "qdw", "SLAB_QDW" }, // Slab ocean temperature nudging heat flux, W m⁻²
    { "fdw", "SLAB_FDW" }, // Slab ocean salinity nudging water flux, kg s⁻¹ m⁻²
>>>>>>> 334846d9
{ "taux", "IO_STRESS_U" }, // Ice-ocean stress x(east) direction, Pa
{ "tauy", "IO_STRESS_V" }, // Ice-ocean stress x(east) direction, Pa<|MERGE_RESOLUTION|>--- conflicted
+++ resolved
@@ -8,41 +8,6 @@
 
 // External ProtectedArray names must be unique wrt to the external SharedArray names as well
 { "damage", "DAMAGE0" }, // Ice thickness, cell average, m
-<<<<<<< HEAD
-{ "hice", "H_ICE_cell" }, // Ice thickness, cell average, m
-{ "cice", "C_ICE0" }, // Ice concentration
-{ "hsnow", "H_SNOW_cell" }, // Snow depth, cell average, m
-{ "tice", "T_ICE0" }, // Ice temperature, ˚C
-{ "tair", "T_AIR" }, // Air temperature, ˚C
-{ "dew2m", "DEW_2M" }, // Dew point at 2 m, ˚C
-{ "pair", "P_AIR" }, // sea level air pressure, Pa
-{ "mixrat", "MIXRAT" }, // water vapour mass mixing ratio
-{ "sw_in", "SW_IN" }, // incoming shortwave flux, W m⁻²
-{ "lw_in", "LW_IN" }, // incoming longwave flux, W m⁻²
-{ "mld", "MLD" }, // mixed layer depth, m
-{ "snowfall", "SNOWFALL" }, // snow fall, kg m⁻² s⁻¹
-{ "sss", "SSS" }, // sea surface salinity, PSU
-{ "sst", "SST" }, // sea surface temperature ˚C
-{ "sst_ext", "EXT_SST" }, // External sea surface temperature ˚C
-{ "sss_ext", "EXT_SSS" }, // External sea surface salinity PSU
-{ "eminusp", "E-P" }, // E-P atmospheric freshwater flux, kg s⁻¹ m⁻²
-{ "mlcp", "CPML" }, // Mixed layer bulk heat capacity J K⁻¹ m⁻²
-{ "tf", "TF" }, // Ocean freezing temperature, ˚C
-{ "wind_speed", "WIND_SPEED" }, // Wind speed, m s⁻¹
-{ "wind_u", "WIND_U" }, // wind velocity x component, m s⁻¹
-{ "wind_v", "WIND_V" }, // wind velocity y component, m s⁻¹
-{ "hice_true_pro", "HTRUE_ICE" }, // Ice thickness, ice average, m
-{ "hsnow_true_pro", "HTRUE_SNOW" }, // Snow thickness, ice average, m
-{ "ocean_u", "OCEAN_U" }, // x(east)-ward ocean current, m s⁻¹
-{ "ocean_v", "OCEAN_V" }, // y(north)-ward ocean current, m s⁻¹
-{ "u", "ICE_U" }, // x(east)-ward ice velocity, m s⁻¹
-{ "v", "ICE_V" }, // y(north)-ward ice velocity, m s⁻¹
-{ "sst_slab", "SLAB_SST" }, // Slab ocean surface temperature ˚C
-{ "sss_slab", "SLAB_SSS" }, // Slab ocean surface salinity PSU
-{ "qdw", "SLAB_QDW" }, // Slab ocean temperature nudging heat flux, W m⁻²
-{ "fdw", "SLAB_FDW" }, // Slab ocean salinity nudging water flux, kg s⁻¹ m⁻²
-{ "ssh", "SSH" }, // Slab ocean salinity nudging water flux, kg s⁻¹ m⁻²
-=======
     { "hice", "H_ICE_cell" }, // Ice thickness, cell average, m
     { "cice", "C_ICE0" }, // Ice concentration
     { "hsnow", "H_SNOW_cell" }, // Snow depth, cell average, m
@@ -75,6 +40,6 @@
     { "sss_slab", "SLAB_SSS" }, // Slab ocean surface salinity PSU
     { "qdw", "SLAB_QDW" }, // Slab ocean temperature nudging heat flux, W m⁻²
     { "fdw", "SLAB_FDW" }, // Slab ocean salinity nudging water flux, kg s⁻¹ m⁻²
->>>>>>> 334846d9
+{ "ssh", "SSH" }, // Slab ocean salinity nudging water flux, kg s⁻¹ m⁻²
 { "taux", "IO_STRESS_U" }, // Ice-ocean stress x(east) direction, Pa
 { "tauy", "IO_STRESS_V" }, // Ice-ocean stress x(east) direction, Pa