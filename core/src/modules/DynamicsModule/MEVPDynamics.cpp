--- conflicted
+++ resolved
@@ -1,11 +1,7 @@
 /*!
  * @file MEVPDynamics.cpp
  *
-<<<<<<< HEAD
- * @date 19 Sep 2024
-=======
  * @date 07 Oct 2024
->>>>>>> cb19d6a6
  * @author Tim Spain <timothy.spain@nersc.no>
  * @author Piotr Minakowski <piotr.minakowski@ovgu.de>
  * @author Einar Ólason <einar.olason@nersc.no>
@@ -88,12 +84,10 @@
     uice = kernel.getDG0Data(uName);
     vice = kernel.getDG0Data(vName);
 
-<<<<<<< HEAD
     shear = kernel.getDG0Data(shearName);
-=======
+
     taux = kernel.getDG0Data(uIOStressName);
     tauy = kernel.getDG0Data(vIOStressName);
->>>>>>> cb19d6a6
 }
 
 ModelState MEVPDynamics::getStateRecursive(const OutputSpec& os) const
