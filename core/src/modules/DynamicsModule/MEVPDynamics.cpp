/*!
 * @file MEVPDynamics.cpp
 *
<<<<<<< HEAD
 * @date 23 Aug 2024
=======
 * @date 07 Oct 2024
>>>>>>> 334846d9
 * @author Tim Spain <timothy.spain@nersc.no>
 * @author Piotr Minakowski <piotr.minakowski@ovgu.de>
 * @author Einar Ólason <einar.olason@nersc.no>
 */

#include "include/MEVPDynamics.hpp"

#include "include/gridNames.hpp"

#include <stdexcept>
#include <string>
#include <vector>

namespace Nextsim {

// Degrees to radians as a hex float
static const double radians = 0x1.1df46a2529d39p-6;

void MEVPDynamics::configure()
{
    Module::Module<Nextsim::IDamageHealing>::setImplementation("Nextsim::NoHealing");
}

static const std::vector<std::string> namedFields = { hiceName, ciceName, uName, vName };
MEVPDynamics::MEVPDynamics()
    : IDynamics()
    , kernel(params)
{
    getStore().registerArray(Protected::ICE_U, &uice, RO);
    getStore().registerArray(Protected::ICE_V, &vice, RO);
}

void MEVPDynamics::setData(const ModelState::DataMap& ms)
{
    IDynamics::setData(ms);

    bool isSpherical = checkSpherical(ms);

    ModelArray coords = ms.at(coordsName);
    if (isSpherical) {
        coords *= radians;
    }
    // TODO: Some encoding of the periodic edge boundary conditions
    kernel.initialise(coords, isSpherical, ms.at(maskName));

    uice = ms.at(uName);
    vice = ms.at(vName);

    // Set the data in the kernel arrays.
    for (const auto& fieldName : namedFields) {
        kernel.setData(fieldName, ms.at(fieldName));
    }
}

void MEVPDynamics::update(const TimestepTime& tst)
{
    std::cout << tst.start << std::endl;

    // set the updated ice thickness and concentration
    kernel.setData(hiceName, hice.data());
    kernel.setData(ciceName, cice.data());

    // set the forcing velocities
    kernel.setData(uWindName, uwind.data());
    kernel.setData(vWindName, vwind.data());
    kernel.setData(uOceanName, uocean.data());
    kernel.setData(vOceanName, vocean.data());
    kernel.setData(sshName, ssh.data());

    // kernel.setData(uName, uice);
    // kernel.setData(vName, vice);

    kernel.update(tst);

    hice.data() = kernel.getDG0Data(hiceName);
    cice.data() = kernel.getDG0Data(ciceName);

    uice = kernel.getDG0Data(uName);
    vice = kernel.getDG0Data(vName);

    taux = kernel.getDG0Data(uIOStressName);
    tauy = kernel.getDG0Data(vIOStressName);
}

ModelState MEVPDynamics::getStateRecursive(const OutputSpec& os) const
{
    // Base class state
    ModelState state(IDynamics::getStateRecursive(os));

    if (os.allComponents()) {
        state.merge({
            { hiceName, kernel.getDG0Data(hiceName) },
            { ciceName, kernel.getDG0Data(ciceName) },
        });
    }
    return state;
}

}<|MERGE_RESOLUTION|>--- conflicted
+++ resolved
@@ -1,11 +1,7 @@
 /*!
  * @file MEVPDynamics.cpp
  *
-<<<<<<< HEAD
- * @date 23 Aug 2024
-=======
  * @date 07 Oct 2024
->>>>>>> 334846d9
  * @author Tim Spain <timothy.spain@nersc.no>
  * @author Piotr Minakowski <piotr.minakowski@ovgu.de>
  * @author Einar Ólason <einar.olason@nersc.no>
