/*!
 * @file MEVPDynamics.cpp
 *
<<<<<<< HEAD
 * @date 24 Sep 2024
=======
 * @date 22 Aug 2024
>>>>>>> 49b64f57
 * @author Tim Spain <timothy.spain@nersc.no>
 * @author Piotr Minakowski <piotr.minakowski@ovgu.de>
 * @author Einar Ólason <einar.olason@nersc.no>
 */

#include "include/MEVPDynamics.hpp"

#include "include/gridNames.hpp"

#include <stdexcept>
#include <string>
#include <vector>

namespace Nextsim {

// Degrees to radians as a hex float
static const double radians = 0x1.1df46a2529d39p-6;

void MEVPDynamics::configure()
{
    Module::Module<Nextsim::IDamageHealing>::setImplementation("Nextsim::NoHealing");
}

static const std::vector<std::string> namedFields = { hiceName, ciceName, uName, vName };
MEVPDynamics::MEVPDynamics()
    : IDynamics()
    , kernel(params)
{
    getStore().registerArray(Protected::ICE_U, &uice, RO);
    getStore().registerArray(Protected::ICE_V, &vice, RO);
}

void MEVPDynamics::setData(const ModelState::DataMap& ms)
{
    IDynamics::setData(ms);

    bool isSpherical = checkSpherical(ms);

    ModelArray coords = ms.at(coordsName);
    if (isSpherical) {
        coords *= radians;
    }
    // TODO: Some encoding of the periodic edge boundary conditions
    kernel.initialise(coords, isSpherical, ms.at(maskName));

    uice = ms.at(uName);
    vice = ms.at(vName);

    // Set the data in the kernel arrays.
    for (const auto& fieldName : namedFields) {
        kernel.setData(fieldName, ms.at(fieldName));
    }
}

void MEVPDynamics::update(const TimestepTime& tst)
{
    std::cout << tst.start << std::endl;

    // set the updated ice thickness and concentration
    kernel.setData(hiceName, hice.data());
    kernel.setData(ciceName, cice.data());

    // set the forcing velocities
    kernel.setData(uWindName, uwind.data());
    kernel.setData(vWindName, vwind.data());
    kernel.setData(uOceanName, uocean.data());
    kernel.setData(vOceanName, vocean.data());

    // kernel.setData(uName, uice);
    // kernel.setData(vName, vice);

    kernel.update(tst);

    hice.data() = kernel.getDG0Data(hiceName);
    cice.data() = kernel.getDG0Data(ciceName);

    uice = kernel.getDG0Data(uName);
    vice = kernel.getDG0Data(vName);

    taux = kernel.getDG0Data(uIOStressName);
    tauy = kernel.getDG0Data(vIOStressName);
}

ModelState MEVPDynamics::getStateRecursive(const OutputSpec& os) const
{
    // Base class state
    ModelState state(IDynamics::getStateRecursive(os));

    if (os.allComponents()) {
        state.merge({
            { hiceName, kernel.getDG0Data(hiceName) },
            { ciceName, kernel.getDG0Data(ciceName) },
        });
    }
    return state;
}

}<|MERGE_RESOLUTION|>--- conflicted
+++ resolved
@@ -1,11 +1,7 @@
 /*!
  * @file MEVPDynamics.cpp
  *
-<<<<<<< HEAD
- * @date 24 Sep 2024
-=======
- * @date 22 Aug 2024
->>>>>>> 49b64f57
+ * @date 07 Oct 2024
  * @author Tim Spain <timothy.spain@nersc.no>
  * @author Piotr Minakowski <piotr.minakowski@ovgu.de>
  * @author Einar Ólason <einar.olason@nersc.no>
