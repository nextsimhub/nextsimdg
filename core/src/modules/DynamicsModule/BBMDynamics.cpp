/*!
 * @file BBMDynamics.cpp
 *
<<<<<<< HEAD
 * @date Aug 23, 2024
=======
 * @date Agu 22, 2024
>>>>>>> 49b64f57
 * @author Tim Spain <timothy.spain@nersc.no>
 * @author Einar Ólason <einar.olason@nersc.no>
 */

#include "include/BBMDynamics.hpp"

#include "include/gridNames.hpp"

namespace Nextsim {

static const std::vector<std::string> namedFields = { hiceName, ciceName, uName, vName };
static const std::map<std::string, std::pair<ModelArray::Type, double>> defaultFields = {
    { damageName, { ModelArray::Type::H, 1.0 } },
};
BBMDynamics::BBMDynamics()
    : IDynamics(true)
    , kernel(params)
{
    getStore().registerArray(Protected::ICE_U, &uice, RO);
    getStore().registerArray(Protected::ICE_V, &vice, RO);
}

void BBMDynamics::setData(const ModelState::DataMap& ms)
{
    IDynamics::setData(ms);

    bool isSpherical = checkSpherical(ms);

    ModelArray coords = ms.at(coordsName);
    if (isSpherical) {
        coords *= radians;
    }
    // TODO: Some encoding of the periodic edge boundary conditions
    kernel.initialise(coords, isSpherical, ms.at(maskName));

    uice = ms.at(uName);
    vice = ms.at(vName);

    // Set the data in the kernel arrays.
    // Required data
    for (const auto& fieldName : namedFields) {
        kernel.setData(fieldName, ms.at(fieldName));
    }
    // Data that can have a default value
    for (const auto entry : defaultFields) {
        // Directly add data that is supplied
        const std::string& fieldName = entry.first;
        if (ms.count(fieldName) > 0) {
            kernel.setData(fieldName, ms.at(fieldName));
        } else {
            // Fill data that is not supplied, masking if the mask is available
            ModelArray data(entry.second.first);
            data.resize();
            // Fill the default value
            data = entry.second.second;
            // Mask the default data
            kernel.setData(fieldName, mask(data));
        }
    }
}

void BBMDynamics::update(const TimestepTime& tst)
{
    std::cout << tst.start << std::endl;

    // Fill the updated damage array with the initial value
    damage = damage0.data();

    // set the updated ice thickness, concentration and damage
    kernel.setData(hiceName, hice.data());
    kernel.setData(ciceName, cice.data());
    kernel.setData(damageName, damage);

    // set the forcing velocities
    kernel.setData(uWindName, uwind.data());
    kernel.setData(vWindName, vwind.data());
    kernel.setData(uOceanName, uocean.data());
    kernel.setData(vOceanName, vocean.data());
    kernel.setData(sshName, ssh.data());

    /*
     * Ice velocity components are stored in the dynamics, and not changed by the model outside the
     * dynamics kernel. Hence they are not set at this point.
     */

    kernel.update(tst);

    hice.data() = kernel.getDG0Data(hiceName);
    cice.data() = kernel.getDG0Data(ciceName);
    damage = kernel.getDG0Data(damageName);

    uice = kernel.getDG0Data(uName);
    vice = kernel.getDG0Data(vName);

    taux = kernel.getDG0Data(uIOStressName);
    tauy = kernel.getDG0Data(vIOStressName);
}

// All data for prognostic output
ModelState BBMDynamics::getState() const
{
    // Get the velocities from IDynamics
    ModelState state(IDynamics::getState());

    // Kernel prognostic fields
    state.merge({
        { hiceName, kernel.getDGData(hiceName) },
        { ciceName, kernel.getDGData(ciceName) },
        { damageName, kernel.getDGData(damageName) },
    });

    return state;
}

ModelState BBMDynamics::getStateRecursive(const OutputSpec& os) const
{
    // Base class state
    ModelState state(IDynamics::getStateRecursive(os));

    if (os.allComponents()) {
        state.merge({
            { hiceName, kernel.getDGData(hiceName) },
            { ciceName, kernel.getDGData(ciceName) },
            { damageName, kernel.getDGData(damageName) },
        });
    }
    return state;
}

} /* namespace Nextsim */<|MERGE_RESOLUTION|>--- conflicted
+++ resolved
@@ -1,11 +1,7 @@
 /*!
  * @file BBMDynamics.cpp
  *
-<<<<<<< HEAD
  * @date Aug 23, 2024
-=======
- * @date Agu 22, 2024
->>>>>>> 49b64f57
  * @author Tim Spain <timothy.spain@nersc.no>
  * @author Einar Ólason <einar.olason@nersc.no>
  */
