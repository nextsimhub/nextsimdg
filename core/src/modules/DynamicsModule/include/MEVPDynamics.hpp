--- conflicted
+++ resolved
@@ -10,16 +10,11 @@
 #ifndef MEVPDYNAMICS_HPP
 #define MEVPDYNAMICS_HPP
 
-<<<<<<< HEAD
-#include "kokkos/include/KokkosMEVPDynamicsKernel.hpp"
-#include "include/IDynamics.hpp"
-#include "include/MEVPDynamicsKernel.hpp"
-=======
 #include "include/IDamageHealing.hpp"
 #include "include/IDynamics.hpp"
+#include "kokkos/include/KokkosMEVPDynamicsKernel.hpp"
 #include "include/MEVPDynamicsKernel.hpp"
 #include "include/Module.hpp"
->>>>>>> edfb818d
 
 #include "include/ModelArray.hpp"
 #include "include/ModelComponent.hpp"
@@ -40,23 +35,17 @@
     void update(const TimestepTime& tst) override;
 
     void setData(const ModelState::DataMap&) override;
-<<<<<<< HEAD
+    ModelState getStateRecursive(const OutputSpec& os) const override;
+    void configure() override;
 
 private:
     // TODO: How to get the template parameters here?
     // MEVPDynamicsKernel<6> kernel;
 #ifdef USE_KOKKOS
-    KokkosMEVPDynamicsKernel<3> kernel;
+    KokkosMEVPDynamicsKernel<DGCOMP> kernel;
 #else
-    MEVPDynamicsKernel<6> kernel;
+    MEVPDynamicsKernel<DGCOMP> kernel;
 #endif
-=======
-    ModelState getStateRecursive(const OutputSpec& os) const override;
-    void configure() override;
-
-private:
-    MEVPDynamicsKernel<DGCOMP> kernel;
->>>>>>> edfb818d
     VPParameters params;
 };
 }
