--- conflicted
+++ resolved
@@ -18,14 +18,12 @@
 #include "include/ModelArray.hpp"
 #include "include/ModelComponent.hpp"
 
-<<<<<<< HEAD
 #ifndef DGCOMP
 #define DGCOMP 3 // define to make red lines go away in the IDE
 #error "Number of DG components (DGCOMP) not defined" // But throw an error anyway
 #endif
-=======
+
 extern template class Module::Module<Nextsim::IDamageHealing>;
->>>>>>> fa2a3a6e
 
 namespace Nextsim {
 class MEVPDynamics : public IDynamics, public Configured<MEVPDynamics> {
@@ -36,12 +34,9 @@
     void update(const TimestepTime& tst) override;
 
     void setData(const ModelState::DataMap&) override;
-<<<<<<< HEAD
     ModelState getStateRecursive(const OutputSpec& os) const override;
-=======
     void configure() override;
 
->>>>>>> fa2a3a6e
 private:
     MEVPDynamicsKernel<DGCOMP> kernel;
     VPParameters params;
