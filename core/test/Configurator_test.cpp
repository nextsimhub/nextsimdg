--- conflicted
+++ resolved
@@ -61,28 +61,16 @@
     std::string name;
 };
 
-<<<<<<< HEAD
-template <>
-const std::map<int, std::string> Nextsim::Configured<Config2>::keyMap = {
+const std::map<int, std::string> keyMap2 = {
     { Config2::VALUE_KEY, "config.value" },
     { Config2::NAME_KEY, "config.name" },
-=======
-const std::map<int, std::string> keyMap2 = {
-    {Config2::VALUE_KEY, "config.value"},
-    {Config2::NAME_KEY, "config.name"},
->>>>>>> cb19d6a6
 };
 
 Config2::Config2()
     : value(0)
 {
-<<<<<<< HEAD
-    addOption<int>(keyMap.at(VALUE_KEY), -1);
-    addOption<std::string>(keyMap.at(NAME_KEY), "");
-=======
     addOption<int>(keyMap2.at(VALUE_KEY), -1);
     addOption<std::string>(keyMap2.at(NAME_KEY), "");
->>>>>>> cb19d6a6
 }
 
 void Config2::configure()
@@ -112,16 +100,9 @@
     double weight;
 };
 
-<<<<<<< HEAD
-template <>
-const std::map<int, std::string> Nextsim::Configured<Config3>::keyMap = {
+const std::map<int, std::string> keyMap3 = {
     { Config3::VALUE_KEY, "config.value" },
     { Config3::WEIGHT_KEY, "data.weight" },
-=======
-const std::map<int, std::string> keyMap3 = {
-        {Config3::VALUE_KEY, "config.value"},
-        {Config3::WEIGHT_KEY, "data.weight"},
->>>>>>> cb19d6a6
 };
 
 void Config3::configure()
