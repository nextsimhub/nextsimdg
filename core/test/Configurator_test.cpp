/*!
 * @file Configurator_test.cpp
 *
 * @date 24 Sep 2024
 * @author Tim Spain <timothy.spain@nersc.no>
 */

#include "ArgV.hpp"
#include "Configurator.hpp"
#include "Configured.hpp"

#include <iostream>
#include <memory>
#include <sstream>
#include <string>

#include <boost/program_options.hpp>

#define DOCTEST_CONFIG_IMPLEMENT_WITH_MAIN
#include <doctest/doctest.h>

class Config1 {
public:
    Config1()
        : value(0)
    {
    }
    void configure()
    {
        const std::string valueKey = "config.value";

        boost::program_options::options_description opt("Options");
        opt.add_options()(valueKey.c_str(), boost::program_options::value<int>()->default_value(-1),
            "Specify a value");
        boost::program_options::variables_map vm = Nextsim::Configurator::parse(opt);

        value = vm[valueKey].as<int>();
    }

    bool checkValue(int target) { return value == target; }

private:
    int value;
};

class Config2 : public Nextsim::Configured<Config2> {
public:
    enum {
        VALUE_KEY,
        NAME_KEY,
    };

    Config2();
    int getValue() { return value; }
    std::string getName() { return name; }

    void configure() override;

private:
    int value;
    std::string name;
};

<<<<<<< HEAD
const std::map<int, std::string> keyMap2 = {
        {Config2::VALUE_KEY, "config.value"},
        {Config2::NAME_KEY, "config.name"},
=======
template <>
const std::map<int, std::string> Nextsim::Configured<Config2>::keyMap = {
    { Config2::VALUE_KEY, "config.value" },
    { Config2::NAME_KEY, "config.name" },
>>>>>>> ad867637
};

Config2::Config2()
    : value(0)
{
<<<<<<< HEAD
addOption<int>(keyMap2.at(VALUE_KEY), -1);
addOption<std::string>(keyMap2.at(NAME_KEY), "");
=======
    addOption<int>(keyMap.at(VALUE_KEY), -1);
    addOption<std::string>(keyMap.at(NAME_KEY), "");
>>>>>>> ad867637
}

void Config2::configure()
{
    value = retrieveValue<int>(keyMap2.at(VALUE_KEY));
    name = retrieveValue<std::string>(keyMap2.at(NAME_KEY));
}

class Config3 : public Nextsim::Configured<Config3> {
public:
    enum {
        VALUE_KEY,
        WEIGHT_KEY,
    };
    Config3()
        : value(0)
        , weight(0.)
    {
    }
    int getValue() { return value; }
    double getWeight() { return weight; }

    void configure() override;

private:
    int value;
    double weight;
};

<<<<<<< HEAD
const std::map<int, std::string> keyMap3 = {
        {Config3::VALUE_KEY, "config.value"},
        {Config3::WEIGHT_KEY, "data.weight"},
=======
template <>
const std::map<int, std::string> Nextsim::Configured<Config3>::keyMap = {
    { Config3::VALUE_KEY, "config.value" },
    { Config3::WEIGHT_KEY, "data.weight" },
>>>>>>> ad867637
};

void Config3::configure()
{
    value = Configured::getConfiguration(keyMap3.at(VALUE_KEY), -1);
    weight = Configured::getConfiguration(keyMap3.at(WEIGHT_KEY), 1.);
}

namespace Nextsim {

TEST_SUITE_BEGIN("Configurator");
TEST_CASE("Parse one config stream using the raw configurator")
{
    // Since tests are not different execution environments, clear the streams from other tests.
    Configurator::clearStreams();
    Config1 config;

    int target = 42;
    std::stringstream text;
    text << "[config]" << std::endl << "value = " << target << std::endl;

    // Check for the initialized value
    REQUIRE(config.checkValue(0));

    config.configure();
    // Check for the default initialized value
    REQUIRE(config.checkValue(-1));

    std::unique_ptr<std::istream> pcstream(new std::stringstream(text.str()));

    Configurator::addStream(std::move(pcstream));

    config.configure();

    // Check for the configured value
    REQUIRE(config.checkValue(target));
}

TEST_CASE("Parse one config stream using the pointer configuration function")
{
    // Since tests are not different execution environments, clear the streams from other tests.
    Configurator::clearStreams();
    Config2::clearConfigurationMap();
    Config2 config;

    int target = 69105;
    std::string targetName = "Zork";
    std::stringstream text;
    text << "[config]" << std::endl
         << "value = " << target << std::endl
         << "name = " << targetName << std::endl;

    Configurator::addStream(std::unique_ptr<std::istream>(new std::stringstream(text.str())));

    tryConfigure(&config);

    REQUIRE(config.getValue() == target);
    REQUIRE(config.getName() == targetName);
}

TEST_CASE("Parse two config streams for one class, reference helper function")
{
    // Since tests are not different execution environments, clear the streams from other tests.
    Configurator::clearStreams();
    Config2::clearConfigurationMap();
    Config2 config;

    int target = 69105;
    std::string targetName = "Zork";
    std::stringstream text1;
    text1 << "[config]" << std::endl << "value = " << target << std::endl;
    Configurator::addStream(std::unique_ptr<std::istream>(new std::stringstream(text1.str())));

    std::stringstream text2;
    text2 << "[config]" << std::endl << "name = " << targetName << std::endl;
    Configurator::addStream(std::unique_ptr<std::istream>(new std::stringstream(text2.str())));

    Config2& ref = config;
    tryConfigure(ref);

    REQUIRE(config.getValue() == target);
    REQUIRE(config.getName() == targetName);
}

TEST_CASE("Parse config streams for two overlapping class, try")
{
    // Since tests are not different execution environments, clear the streams from other tests.
    Configurator::clearStreams();
    Config2::clearConfigurationMap();
    Config3::clearConfigurationMap();
    Config2 config;
    Config3 confih;

    int target = 69105;
    std::string targetName = "Zork II";
    std::stringstream text1;
    text1 << "[config]" << std::endl
          << "value = " << target << std::endl
          << "name = " << targetName << std::endl;
    Configurator::addStream(std::unique_ptr<std::istream>(new std::stringstream(text1.str())));

    double targetWeight = 0.467836;
    std::stringstream text2;
    text2 << "[data]" << std::endl << "weight = " << targetWeight << std::endl;
    Configurator::addStream(std::unique_ptr<std::istream>(new std::stringstream(text2.str())));

    // Test that the target values are not already present before configuring
    REQUIRE(config.getValue() != target);
    REQUIRE(config.getName() != targetName);

    REQUIRE(confih.getValue() != target);
    REQUIRE(confih.getWeight() != targetWeight);

    tryConfigure(config);
    tryConfigure(confih);

    REQUIRE(config.getValue() == target);
    REQUIRE(config.getName() == targetName);

    REQUIRE(confih.getValue() == target);
    REQUIRE(confih.getWeight() == targetWeight);
}
TEST_SUITE_END();

} /* namespace Nextsim */<|MERGE_RESOLUTION|>--- conflicted
+++ resolved
@@ -61,28 +61,16 @@
     std::string name;
 };
 
-<<<<<<< HEAD
 const std::map<int, std::string> keyMap2 = {
-        {Config2::VALUE_KEY, "config.value"},
-        {Config2::NAME_KEY, "config.name"},
-=======
-template <>
-const std::map<int, std::string> Nextsim::Configured<Config2>::keyMap = {
-    { Config2::VALUE_KEY, "config.value" },
-    { Config2::NAME_KEY, "config.name" },
->>>>>>> ad867637
+    {Config2::VALUE_KEY, "config.value"},
+    {Config2::NAME_KEY, "config.name"},
 };
 
 Config2::Config2()
     : value(0)
 {
-<<<<<<< HEAD
-addOption<int>(keyMap2.at(VALUE_KEY), -1);
-addOption<std::string>(keyMap2.at(NAME_KEY), "");
-=======
-    addOption<int>(keyMap.at(VALUE_KEY), -1);
-    addOption<std::string>(keyMap.at(NAME_KEY), "");
->>>>>>> ad867637
+    addOption<int>(keyMap2.at(VALUE_KEY), -1);
+    addOption<std::string>(keyMap2.at(NAME_KEY), "");
 }
 
 void Config2::configure()
@@ -112,16 +100,9 @@
     double weight;
 };
 
-<<<<<<< HEAD
 const std::map<int, std::string> keyMap3 = {
         {Config3::VALUE_KEY, "config.value"},
         {Config3::WEIGHT_KEY, "data.weight"},
-=======
-template <>
-const std::map<int, std::string> Nextsim::Configured<Config3>::keyMap = {
-    { Config3::VALUE_KEY, "config.value" },
-    { Config3::WEIGHT_KEY, "data.weight" },
->>>>>>> ad867637
 };
 
 void Config3::configure()
