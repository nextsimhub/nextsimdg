--- conflicted
+++ resolved
@@ -257,12 +257,8 @@
     REQUIRE(loc[2] == z);
 }
 
-<<<<<<< HEAD
-// Test the zIndexAndLayer function
-=======
 // Test the zIndexAndLayer function to ensure that it accesses the correct
 // point in a three-dimensional ModelArray.
->>>>>>> df992cff
 TEST_CASE("zIndexAndLayer")
 {
     const size_t nx = 29;
