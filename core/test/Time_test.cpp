/*!
 * @file Time_test.cpp
 *
 * @date Jun 7, 2022
 * @author Tim Spain <timothy.spain@nersc.no>
 */

#include "include/Time.hpp"

#include <sstream>

#define DOCTEST_CONFIG_IMPLEMENT_WITH_MAIN
#include <doctest/doctest.h>

namespace Nextsim {

TEST_SUITE_BEGIN("Time");
TEST_CASE("TimePoint parsing and formating")
{
    // Time with explicit timezone marker so the initial and final strings match.
    std::stringstream is("2022-06-07T14:16:01Z");

    TimePoint tp;
    tp.parse(is);

    std::stringstream os;
    tp.format(os);

    REQUIRE(is.str() == os.str());

    // Directly with strings
    TimePoint tq;
    std::string rightNow = "2022-06-10T09:33:21Z";
    tq.parse(rightNow);
    REQUIRE(tq.format() == rightNow);
}

TEST_CASE("Julian-Gregorian shifts")
{
    // In the 1500s, the inital 10 day shift.
    REQUIRE(julianGregorianShiftDays(1582) == -10);
    // In the 1600s, 1600 had been a leap year, as expected, so still 10 days.
    REQUIRE(julianGregorianShiftDays(1688) == -10);
    // In 1700, the different leap day had not yet been reached.
    REQUIRE(julianGregorianShiftDays(1700) == -10);
    // By 1701, there had been one extra skipped Gregorian leap day.
    REQUIRE(julianGregorianShiftDays(1701) == -11);
    // By 1970, there had been 3 further fewer Gregorian leap days (1700, 1800, 1900).
    REQUIRE(julianGregorianShiftDays(1970) == -13);
    // In 2525, if man is still alive, there will have been 7 further fewer
    // Gregorian leap days (1700, 1800, 1900, 2100, 2200, 2300, 2500).
    REQUIRE(julianGregorianShiftDays(2525) == -17);

}

TEST_CASE("mkgmtime")
{
    const int days = 24 * 60 * 60;

    const char* iso = TimePoint::ymdhmsFormat.c_str();

    std::stringstream ss("1970-01-01T00:00:00");
    std::tm epoch_tm;
    ss >> std::get_time(&epoch_tm, iso);

    std::time_t epoch_time = mkgmtime(&epoch_tm);

    REQUIRE(epoch_time == 0);

    std::stringstream ss1("1971-01-01T00:00:00");
    std::tm tm;
//    tmZero(tm);
    ss1 >> std::get_time(&tm, iso);
    REQUIRE(mkgmtime(&tm) == 365 * days);

    std::tm tow_tm;
    std::stringstream stow("2022-06-07T15:37:45"); // UTC
    stow >> std::get_time(&tow_tm, iso);
    std::time_t timeOfWriting = mkgmtime(&tow_tm);

    REQUIRE(timeOfWriting == 1654616265);

    // Leap Day William
    std::stringstream("1980-02-28T00:00:00") >> std::get_time(&tm, iso);
    std::time_t before = mkgmtime(&tm);

    std::stringstream("1980-03-01T00:00:00") >> std::get_time(&tm, iso);
    std::time_t after = mkgmtime(&tm);

    REQUIRE((after - before) == 2 * days);
    std::stringstream("1980-02-13T00:00:00") >> std::get_time(&tm, iso);
    REQUIRE(mkgmtime(&tm) == 319248000);

    // Gregorian non-leap day
    std::stringstream("2100-02-28T00:00:00") >> std::get_time(&tm, iso);
    before = mkgmtime(&tm);

    std::stringstream("2100-03-01T00:00:00") >> std::get_time(&tm, iso);
    after = mkgmtime(&tm);

    REQUIRE((after - before) == 1 * days);
//    REQUIRE(std::mktime(&tm) > 0); // How does linux return -ve here?
    REQUIRE(before == 4107456000);
    REQUIRE(after == 4107542400);

    // Turn of the 22nd century
    std::stringstream("2099-12-31T00:00:00") >> std::get_time(&tm, iso);
    REQUIRE(mkgmtime(&tm) == 4102358400);
    std::stringstream("2100-01-01T00:00:00") >> std::get_time(&tm, iso);
    REQUIRE(mkgmtime(&tm) == 4102444800);
    std::stringstream("2101-01-01T00:00:00") >> std::get_time(&tm, iso);
    REQUIRE(mkgmtime(&tm) == 4133980800);
    std::stringstream("2101-01-01T00:00:00") >> std::get_time(&tm, iso);
    after = mkgmtime(&tm);
    std::stringstream("2100-01-01T00:00:00") >> std::get_time(&tm, iso);
    before = mkgmtime(&tm);
    REQUIRE(after - before == 365 * days);

}

TEST_CASE("timeFromISO")
{
    const int days = 24 * 60 * 60;

    // Not a date, should throw
    REQUIRE_THROWS(timeFromISO("fhqwhgads"));

    // Default format
    REQUIRE(timeFromISO("1970-01-03T12:00:00Z") == 2 * days + (days / 2));
    // No Zulu time marker
    REQUIRE(timeFromISO("1970-02-01T06:00:00") == 31 * days + (days / 4));
    // No time value (defaults to 00UT)
    REQUIRE(timeFromISO("1971-01-02") == 366 * days);

    // YYYY-DDD parsing
    REQUIRE(timeFromISO("1971-003T00:00:00") == 367 * days);
    REQUIRE(timeFromISO("1971-031") == 395 * days);

    // Set DoY only parsing, try reading YMD
    bool previousDOY = TimeOptions::useDOY();
    TimeOptions::useDOY() = true;
    REQUIRE_THROWS(timeFromISO("1971-01-02"));
    TimeOptions::useDOY() = previousDOY;

}

TEST_CASE("TimePoints")
{
    TimePoint tp;
    TimePoint tq;

    // Comparison operators
    REQUIRE(tp.parse("1980-07-30") == tq.parse("1980-212"));
    REQUIRE(tp.parse("1980-07-30") > tq.parse("1980-07-29"));
    REQUIRE(tp.parse("1980-07-30") >= tq.parse("1980-212"));
    REQUIRE(tp.parse("1980-07-30") >= tq.parse("1980-07-29"));
    REQUIRE(tp.parse("1980-07-30") < tq.parse("1980-07-31"));
    REQUIRE(tp.parse("1980-07-30") <= tq.parse("1980-212"));
    REQUIRE(tp.parse("1980-07-30") <= tq.parse("1980-07-31"));
    REQUIRE(tp.parse("1980-07-30") != tq.parse("1980-07-29"));
}

TEST_CASE("Durations")
{
    const int days = 24 * 60 * 60;

    Duration dur;
    // Basic values
    REQUIRE_THROWS(dur.parse("0-0-0T0:0:1"));
    REQUIRE(dur.parse("P0-1").seconds() == 1 * days);
    REQUIRE(dur.parse("P0-0T0:0:1").seconds() == 1);
    REQUIRE(dur.parse("P-0-0T0:0:1").seconds() == -1);

    // arithmetic
    Duration yr("P1-0");
    Duration dy("P0-1");
    Duration s("P0-0T0:0:1");

    int daySeconds = 86400;
    int yearSeconds = 365 * daySeconds;
    REQUIRE((yr + dy).seconds() == yearSeconds + daySeconds);
    REQUIRE((dy - yr).seconds() == daySeconds - yearSeconds);

    yr += s;
    REQUIRE(yr.seconds() == yearSeconds + 1);
    yr -= s;
    REQUIRE(yr.seconds() == yearSeconds);
    yr *= 2;
    REQUIRE(yr.seconds() == 2 * yearSeconds);
    yr /= 2;
    REQUIRE(yr.seconds() == yearSeconds);

    // TimePoint manipulation
    TimePoint tt("2010-01-01T00:00:00Z");
    TimePoint tt_day("2010-01-02T00:00:00Z");

    REQUIRE(tt + dy == tt_day);
    REQUIRE(dy + tt == tt_day);

    TimePoint ttOther(tt);
    ttOther += dy;
    REQUIRE(ttOther == tt_day);

    Duration maybeADay = tt_day - tt;
    REQUIRE(maybeADay.seconds() == 1 * days);

    Duration tenSeconds(10.);
    REQUIRE(tenSeconds.seconds() == 10);

    Duration hundredSeconds(100.);
    REQUIRE(hundredSeconds.seconds() == 100);

    Duration thousandSeconds(1000.);
    REQUIRE(thousandSeconds.seconds() == 1000);

    Duration anHour(3600.);
    REQUIRE(anHour.seconds() == 3600);

    Duration myriadSeconds(1e4);
    REQUIRE(myriadSeconds.seconds() == 10000);

    Duration aDay(daySeconds);
    REQUIRE(aDay.seconds() == daySeconds);



}

<<<<<<< HEAD
TEST_CASE("gmtime and doy", "[TimePoint]") {
=======
TEST_CASE("gmtime and doy")
{
>>>>>>> 03567040
    TimePoint janfirst("2010-01-01T00:00:00Z");
    std::tm* timeStruct = janfirst.gmtime();
    REQUIRE(timeStruct->tm_yday == 0);

    // Test that leap years work
    TimePoint marchfirst("2010-03-01T00:00:00Z");
    REQUIRE(marchfirst.gmtime()->tm_yday == 59);
    TimePoint bissextile("2020-03-01T00:00:00Z");
    REQUIRE(bissextile.gmtime()->tm_yday == 60);
}
TEST_SUITE_END();

}<|MERGE_RESOLUTION|>--- conflicted
+++ resolved
@@ -50,7 +50,6 @@
     // In 2525, if man is still alive, there will have been 7 further fewer
     // Gregorian leap days (1700, 1800, 1900, 2100, 2200, 2300, 2500).
     REQUIRE(julianGregorianShiftDays(2525) == -17);
-
 }
 
 TEST_CASE("mkgmtime")
@@ -69,7 +68,7 @@
 
     std::stringstream ss1("1971-01-01T00:00:00");
     std::tm tm;
-//    tmZero(tm);
+    //    tmZero(tm);
     ss1 >> std::get_time(&tm, iso);
     REQUIRE(mkgmtime(&tm) == 365 * days);
 
@@ -99,7 +98,7 @@
     after = mkgmtime(&tm);
 
     REQUIRE((after - before) == 1 * days);
-//    REQUIRE(std::mktime(&tm) > 0); // How does linux return -ve here?
+    //    REQUIRE(std::mktime(&tm) > 0); // How does linux return -ve here?
     REQUIRE(before == 4107456000);
     REQUIRE(after == 4107542400);
 
@@ -115,7 +114,6 @@
     std::stringstream("2100-01-01T00:00:00") >> std::get_time(&tm, iso);
     before = mkgmtime(&tm);
     REQUIRE(after - before == 365 * days);
-
 }
 
 TEST_CASE("timeFromISO")
@@ -141,7 +139,6 @@
     TimeOptions::useDOY() = true;
     REQUIRE_THROWS(timeFromISO("1971-01-02"));
     TimeOptions::useDOY() = previousDOY;
-
 }
 
 TEST_CASE("TimePoints")
@@ -207,31 +204,27 @@
     Duration tenSeconds(10.);
     REQUIRE(tenSeconds.seconds() == 10);
 
-    Duration hundredSeconds(100.);
+    Duration hundredSeconds("100.");
     REQUIRE(hundredSeconds.seconds() == 100);
 
-    Duration thousandSeconds(1000.);
-    REQUIRE(thousandSeconds.seconds() == 1000);
-
-    Duration anHour(3600.);
-    REQUIRE(anHour.seconds() == 3600);
+    Duration minusThousandSeconds("-1000.");
+    REQUIRE(minusThousandSeconds.seconds() == -1000);
 
     Duration myriadSeconds(1e4);
     REQUIRE(myriadSeconds.seconds() == 10000);
 
+    Duration strMyriadSeconds("1e4");
+    REQUIRE(strMyriadSeconds.seconds() == 10000);
+
+    Duration complexStrSec("-1440.42e-2");
+    REQUIRE(complexStrSec.seconds() == -14);
+
     Duration aDay(daySeconds);
     REQUIRE(aDay.seconds() == daySeconds);
-
-
-
-}
-
-<<<<<<< HEAD
-TEST_CASE("gmtime and doy", "[TimePoint]") {
-=======
+}
+
 TEST_CASE("gmtime and doy")
 {
->>>>>>> 03567040
     TimePoint janfirst("2010-01-01T00:00:00Z");
     std::tm* timeStruct = janfirst.gmtime();
     REQUIRE(timeStruct->tm_yday == 0);
