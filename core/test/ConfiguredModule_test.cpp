--- conflicted
+++ resolved
@@ -17,12 +17,10 @@
 using Config = Nextsim::ConfiguredModule;
 
 #include "include/Module.hpp"
-#include "moduleTestClasses.hpp"
 
 #include <istream>
 #include <memory>
 
-<<<<<<< HEAD
 namespace Test {
 class ITest {};
 class DefaultImpl : public ITest {};
@@ -34,11 +32,6 @@
 class DefaultImpl_2 : public ITest2 {};
 
 }
-=======
-// Module classes for the test classes
-namespace Module {
-class ITestModule : public Module<ITest> { };
->>>>>>> ad867637
 
 // Module namespace to emulate how the names are defined with real Modules
 namespace Module {
@@ -48,23 +41,7 @@
 const std::string ANOTHERIMPL = "AnotherImpl";
 
 template <>
-<<<<<<< HEAD
 const Module<Test::ITest>::map& Module<Test::ITest>::functionMap()
-=======
-Module<ITest>::map Module<ITest>::functionMap = {
-    { IMPL1, newImpl<ITest, Impl1> },
-    { IMPL2, newImpl<ITest, Impl2> },
-};
-template <> Module<ITest>::fn Module<ITest>::spf = functionMap.at(IMPL1);
-template <> std::unique_ptr<ITest> Module<ITest>::staticInstance = std::move(Module<ITest>::spf());
-template <> std::string Module<ITest>::moduleName() { return "ITest"; };
-template <> std::unique_ptr<ITest> getInstance<ITest>()
-{
-    return getInstTemplate<ITest, ITestModule>();
-};
-template <> ITest& getImplementation<ITest>() { return getImplTemplate<ITest, ITestModule>(); };
-template <> void setImplementation<ITest>(const std::string& implName)
->>>>>>> ad867637
 {
     static const map theMap = {
         { DEFAULTIMPL, newImpl<Test::ITest, Test::DefaultImpl> },
@@ -77,26 +54,11 @@
 template <>
 Module<Test::ITest>::fn& Module<Test::ITest>::getGenerationFunction()
 {
-<<<<<<< HEAD
     static fn ptr = functionMap().at(DEFAULTIMPL);
     return ptr;
 }
 
 template <> std::string Module<Test::ITest>::moduleName() { return "ITest"; }
-=======
-    Configurator::clear();
-
-    // Create the fake command line, selecting the Impl1 implementation
-    ArgV argvee({ "cmtest", "--Modules.ITest=Impl1" });
-
-    Configurator::setCommandLine(argvee.argc(), argvee());
-
-    ConfiguredModule::setConfiguredModules({
-        { Module::Module<ITest>::moduleName(),
-            { Module::setImplementation<ITest>, Module::implementation<ITest> } },
-    });
-    ConfiguredModule::parseConfigurator();
->>>>>>> ad867637
 
 template <> HelpMap& Module<Test::ITest>::getHelpRecursive(HelpMap& map, bool getAll)
 {
@@ -116,30 +78,16 @@
 template <>
 Module<Test::ITest2>::fn& Module<Test::ITest2>::getGenerationFunction()
 {
-<<<<<<< HEAD
     static fn ptr = functionMap().at(DEFAULTIMPL);
     return ptr;
 }
-=======
-    Configurator::clear();
-    std::stringstream config;
-    config << "[Modules]" << std::endl << "ITest = Impl2" << std::endl;
->>>>>>> ad867637
 
 template <> std::string Module<Test::ITest2>::moduleName() { return "ITest2"; }
 
-<<<<<<< HEAD
 template <> HelpMap& Module<Test::ITest2>::getHelpRecursive(HelpMap& map, bool getAll)
 {
     return map;
 }
-=======
-    ConfiguredModule::setConfiguredModules({
-        { Module::Module<ITest>::moduleName(),
-            { Module::setImplementation<ITest>, Module::implementation<ITest> } },
-    });
-    ConfiguredModule::parseConfigurator();
->>>>>>> ad867637
 
 }
 
@@ -149,26 +97,11 @@
 TEST_CASE("Configure a module")
 {
     Configurator::clear();
-<<<<<<< HEAD
-=======
-    std::stringstream config;
-    config << "[Modules]" << std::endl << "ITestNotReally = NotImpl2" << std::endl;
->>>>>>> ad867637
 
     // Create the fake command line, selecting the Impl1 implementation
-    ArgV argvee({"cmtest", "--Modules.ITest=Impl1"});
+    ArgV argvee({ "cmtest", "--Modules.ITest=Impl1" });
 
-<<<<<<< HEAD
     Configurator::setCommandLine(argvee.argc(), argvee());
-=======
-    ConfiguredModule::setConfiguredModules({
-        { Module::Module<ITest>::moduleName(),
-            { Module::setImplementation<ITest>, Module::implementation<ITest> } },
-    });
-    // Parse the available modules. This should not change the implementation
-    // to the default.
-    ConfiguredModule::parseConfigurator();
->>>>>>> ad867637
 
     REQUIRE(ConfiguredModule::getImpl("ITest") == Module::IMPL1);
 }
@@ -177,7 +110,6 @@
 {
     Configurator::clear();
     std::stringstream config;
-<<<<<<< HEAD
     config << "[Modules]" << std::endl
             << "ITest = Impl2" << std::endl
             << "ITest2 = AnotherImpl" << std::endl;
@@ -194,19 +126,6 @@
     REQUIRE(cfgMap.size() == 2);
     REQUIRE(std::get<std::string>(cfgMap.at("ITest")) == Module::IMPL2);
     REQUIRE(std::get<std::string>(cfgMap.at("ITest2")) == Module::ANOTHERIMPL);
-=======
-    config << "[Modules]" << std::endl << "ITest = Optometry" << std::endl;
-
-    std::unique_ptr<std::istream> pcstream(new std::stringstream(config.str()));
-    Configurator::addStream(std::move(pcstream));
-
-    ConfiguredModule::setConfiguredModules({
-        { Module::Module<ITest>::moduleName(),
-            { Module::setImplementation<ITest>, Module::implementation<ITest> } },
-    });
-    // Should throw a domain_error as "Optometry" is not a valid implementation.
-    REQUIRE_THROWS(ConfiguredModule::parseConfigurator());
->>>>>>> ad867637
 }
 
 TEST_SUITE_END();
