--- conflicted
+++ resolved
@@ -104,8 +104,5 @@
     REQUIRE(qow[0] != doctest::Approx(-92.1569).epsilon(prec));
 }
 TEST_SUITE_END();
-<<<<<<< HEAD
-=======
 
->>>>>>> 65b703f3
 } /* namespace Nextsim */