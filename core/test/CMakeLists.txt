# Build the unit, integration and model tests for neXtSIM

set(CoreSrc "../src")
set(SRC_DIR "${CoreSrc}")
set(INCLUDE_DIR "${CoreSrc}/include")
set(CoreModulesDir "${CoreSrc}/modules")
set(ModelArrayDetails "testmodelarraydetails")
set(FVModelArrayDetails "${CoreSrc}/finitevolume")

# add_executable(testexe
#   test/TestSrc.cpp
#   otherSource.cpp)
#target_link_libraries(testexe PRIVATE doctest::doctest)

include_directories(${INCLUDE_DIR})

add_executable(testIterator
    "Iterator_test.cpp"
    "${SRC_DIR}/Iterator.cpp"
    "${SRC_DIR}/Time.cpp"
    "${SRC_DIR}/Timer.cpp"
    "${SRC_DIR}/Logged.cpp"
    "${SRC_DIR}/Configurator.cpp"
    
    )
target_include_directories(testIterator PUBLIC "${SRC_DIR}")
target_link_libraries(testIterator PRIVATE doctest::doctest Boost::program_options Boost::log)

add_executable(testCommandLineParser
    "CommandLineParser_test.cpp"
    "ArgV.cpp"
    "${SRC_DIR}/CommandLineParser.cpp"
    "${SRC_DIR}/ConfigurationHelpPrinter.cpp"
    )
target_include_directories(testCommandLineParser PUBLIC "${SRC_DIR}")
target_link_libraries(testCommandLineParser LINK_PUBLIC Boost::program_options Boost::log doctest::doctest)

add_executable(testConfigurator
    "Configurator_test.cpp"
    "ArgV.cpp"
    "${SRC_DIR}/Configurator.cpp"
    )
target_include_directories(testConfigurator PUBLIC "${SRC_DIR}")
target_link_libraries(testConfigurator LINK_PUBLIC Boost::program_options Boost::log doctest::doctest)

add_executable(testConfiguredModule
    "ConfiguredModule_test.cpp"
    "ArgV.cpp"
    "${SRC_DIR}/Configurator.cpp"
    "${SRC_DIR}/ConfiguredModule.cpp"
)
target_include_directories(testConfiguredModule PRIVATE "${CMAKE_CURRENT_SOURCE_DIR}" "${SRC_DIR}")
target_link_libraries(testConfiguredModule PRIVATE doctest::doctest Boost::program_options Boost::log)

add_executable(testTimer
    "Timer_test.cpp"
    "${SRC_DIR}/Timer.cpp"
    )
target_link_libraries(testTimer PRIVATE doctest::doctest)
target_include_directories(testTimer PRIVATE "${SRC_DIR}")

add_executable(testScopedTimer
    "ScopedTimer_test.cpp"
    "${SRC_DIR}/Timer.cpp"
    "${SRC_DIR}/ScopedTimer.cpp"
    )
target_link_libraries(testScopedTimer PRIVATE doctest::doctest)
target_include_directories(testScopedTimer PRIVATE "${SRC_DIR}")

add_executable(testModelArray
    "ModelArray_test.cpp"
    "${CoreSrc}/ModelArray.cpp"
    "${ModelArrayDetails}/ModelArrayDetails.cpp"
    )

target_include_directories(testModelArray PRIVATE "${CoreSrc}" "${ModelArrayDetails}")
target_link_libraries(testModelArray PRIVATE doctest::doctest Eigen3::Eigen)

add_executable(testDevGrid
    "DevGrid_test.cpp"
    "${CoreModulesDir}/DevGrid.cpp"
    "${CoreModulesDir}/IStructureModule.cpp"
    "${CoreModulesDir}/RectangularGrid.cpp"
    "${CoreModulesDir}/ParametricGrid.cpp"
    "${SRC_DIR}/CommonRestartMetadata.cpp"
    "${SRC_DIR}/Configurator.cpp"
    "${SRC_DIR}/ConfiguredModule.cpp"
    "${SRC_DIR}/DevGridIO.cpp"
    "${SRC_DIR}/MissingData.cpp"
    "${SRC_DIR}/ModelArray.cpp"
    "${SRC_DIR}/ModelMetadata.cpp"
    "${SRC_DIR}/NZLevels.cpp"
    "${SRC_DIR}/Time.cpp"
    "${CoreSrc}/${ModelArrayStructure}/ModelArrayDetails.cpp"
    )

target_include_directories(testDevGrid PUBLIC "${SRC_DIR}" "${CoreModulesDir}" "${PhysicsDir}" "${PhysicsModulesDir}" "${netCDF_INCLUDE_DIR}" "${CoreSrc}/${ModelArrayStructure}")
target_link_directories(testDevGrid PUBLIC "${netCDF_LIB_DIR}")
target_link_libraries(testDevGrid LINK_PUBLIC Boost::program_options Boost::log doctest::doctest "${NSDG_NetCDF_Library}" Eigen3::Eigen)

add_executable(testRectGrid
    "RectGrid_test.cpp"
    "${CoreModulesDir}/RectangularGrid.cpp"
    "${CoreModulesDir}/DevGrid.cpp"
    "${CoreModulesDir}/ParametricGrid.cpp"
    "${CoreModulesDir}/IStructureModule.cpp"
    "${SRC_DIR}/CommonRestartMetadata.cpp"
    "${SRC_DIR}/Configurator.cpp"
    "${SRC_DIR}/ConfiguredModule.cpp"
    "${SRC_DIR}/RectGridIO.cpp"
    "${SRC_DIR}/MissingData.cpp"
    "${SRC_DIR}/ModelArray.cpp"
    "${SRC_DIR}/ModelMetadata.cpp"
    "${SRC_DIR}/NZLevels.cpp"
    "${SRC_DIR}/Time.cpp"
    "${CoreSrc}/${ModelArrayStructure}/ModelArrayDetails.cpp"
    )

target_include_directories(testRectGrid PUBLIC "${SRC_DIR}" "${CoreModulesDir}" "${PhysicsDir}" "${PhysicsModulesDir}" "${netCDF_INCLUDE_DIR}" "${CoreSrc}/${ModelArrayStructure}")
target_link_directories(testRectGrid PUBLIC "${netCDF_LIB_DIR}")
target_link_libraries(testRectGrid LINK_PUBLIC Boost::program_options doctest::doctest "${NSDG_NetCDF_Library}" Eigen3::Eigen)

add_executable(testParaGrid
    "ParaGrid_test.cpp"
    "${CoreModulesDir}/ParametricGrid.cpp"
    "${CoreModulesDir}/RectangularGrid.cpp"
    "${CoreModulesDir}/DevGrid.cpp"
    "${CoreModulesDir}/IStructureModule.cpp"
    "${SRC_DIR}/CommonRestartMetadata.cpp"
    "${SRC_DIR}/Configurator.cpp"
    "${SRC_DIR}/ConfiguredModule.cpp"
    "${SRC_DIR}/ParaGridIO.cpp"
    "${SRC_DIR}/MissingData.cpp"
    "${SRC_DIR}/ModelArray.cpp"
    "${SRC_DIR}/ModelMetadata.cpp"
    "${SRC_DIR}/NZLevels.cpp"
    "${SRC_DIR}/Time.cpp"
    "${CoreSrc}/${ModelArrayStructure}/ModelArrayDetails.cpp"
    )

target_include_directories(testParaGrid PUBLIC "${SRC_DIR}" "${CoreModulesDir}" "${PhysicsDir}" "${PhysicsModulesDir}" "${netCDF_INCLUDE_DIR}" "${CoreSrc}/${ModelArrayStructure}")
target_link_directories(testParaGrid PUBLIC "${netCDF_LIB_DIR}")
target_link_libraries(testParaGrid LINK_PUBLIC Boost::program_options doctest::doctest "${NSDG_NetCDF_Library}" Eigen3::Eigen)

add_executable(testModelComponent
    "ModelComponent_test.cpp"
    "${CoreSrc}/ModelComponent.cpp"
    "${CoreSrc}/MissingData.cpp"
    "${CoreSrc}/ModelArray.cpp"
    "${CoreSrc}/${ModelArrayStructure}/ModelArrayDetails.cpp"
)

target_include_directories(testModelComponent PRIVATE "${CoreSrc}" "${CoreSrc}/${ModelArrayStructure}")
target_link_libraries(testModelComponent PRIVATE Boost::program_options doctest::doctest Eigen3::Eigen)

add_executable(testTimeClasses
    "Time_test.cpp"
    "${CoreSrc}/Time.cpp"
)
target_include_directories(testTimeClasses PRIVATE "${CoreSrc}")
target_link_libraries(testTimeClasses PRIVATE doctest::doctest)

add_executable(testNewModelArrayRef
    "NewModelArrayRef_test.cpp"
    "${CoreSrc}/ModelArray.cpp"
    "${CoreSrc}/${ModelArrayStructure}/ModelArrayDetails.cpp"
)

target_include_directories(testNewModelArrayRef PRIVATE "${CoreSrc}" "${CoreSrc}/${ModelArrayStructure}")
<<<<<<< HEAD
target_link_libraries(testNewModelArrayRef PRIVATE Catch2::Catch2 Eigen3::Eigen)


#XIOS Tests

set(XIOS_INCLUDE_LIST 
    "${CoreSrc}" 
    "${netCDF_INCLUDE_DIR}" 
    "${MPI_CXX_INCLUDE_PATH}" 
    "${xios_INCLUDES}"
    "${xios_EXTERNS}/blitz/"
    "${xios_EXTERNS}/rapidxml/include"
    )

set(XIOS_LIBRARY_LIST 
    Catch2::Catch2
    Eigen3::Eigen 
    Boost::program_options
    Boost::log
    "${NSDG_NetCDF_Library}"
    MPI::MPI_CXX
    xios
    HDF5::HDF5
    ifcore
)

add_executable(testXiosInit
    "XiosInit_test.cpp"
    "${CoreSrc}/Xios.cpp"
    "${CoreSrc}/Configurator.cpp"
)
target_include_directories(testXiosInit PRIVATE "${XIOS_INCLUDE_LIST}" "${ModuleDir}") 
target_link_directories(testXiosInit PUBLIC "${netCDF_LIB_DIR}" "${xios_LIBRARIES}")
target_link_libraries(testXiosInit PRIVATE "${XIOS_LIBRARY_LIST}")


add_executable(testXiosBuild
    "XiosInit_test.cpp"
    "${CoreSrc}/Xios.cpp"
    "${CoreSrc}/Configurator.cpp"
)
target_include_directories(testXiosBuild PRIVATE "${XIOS_INCLUDE_LIST}" "${ModuleDir}") 
target_link_directories(testXiosBuild PUBLIC "${netCDF_LIB_DIR}" "${xios_LIBRARIES}")
target_link_libraries(testXiosBuild PRIVATE "${XIOS_LIBRARY_LIST}")

add_executable(testXiosDisabled
    "XiosInit_test.cpp"
    "${CoreSrc}/Xios.cpp"
    "${CoreSrc}/Configurator.cpp"
)
target_include_directories(testXiosDisabled PRIVATE "${XIOS_INCLUDE_LIST}" "${ModuleDir}") 
target_link_directories(testXiosDisabled PUBLIC "${netCDF_LIB_DIR}" "${xios_LIBRARIES}")
target_link_libraries(testXiosDisabled PRIVATE "${XIOS_LIBRARY_LIST}")
=======
target_link_libraries(testNewModelArrayRef PRIVATE doctest::doctest Eigen3::Eigen)

add_executable(testModelArrayRefDebugging
    "ModelArrayRefDebug_test.cpp"
    "${CoreSrc}/ModelArray.cpp"
    "${FVModelArrayDetails}/ModelArrayDetails.cpp"
)
target_compile_definitions(testModelArrayRefDebugging PRIVATE DEBUG_MODELARRAYREF)
target_include_directories(testModelArrayRefDebugging PRIVATE "${CoreSrc}" "${CoreSrc}/${ModelArrayStructure}")
target_link_libraries(testModelArrayRefDebugging PRIVATE doctest::doctest Eigen3::Eigen)

# PrognosticData (and hopefully that alone) requires code from the physics tree
set(PhysSourceDir "${CoreSrc}/../../physics/src/")
set(PhysModulesDir "${CoreSrc}/../../physics/src/modules")
set(DynModulesDir "${CoreSrc}/../../dynamics/src/modules")
set(DynSourceDir "${CoreSrc}/../../dynamics/src/")

add_executable(testPrognosticData
    "PrognosticData_test.cpp"
    "${CoreSrc}/PrognosticData.cpp"
    "${CoreSrc}/CommonRestartMetadata.cpp"
    "${CoreSrc}/Configurator.cpp"
    "${CoreSrc}/ConfiguredModule.cpp"
    "${CoreSrc}/ModelArray.cpp"
    "${CoreSrc}/ModelComponent.cpp"
    "${CoreSrc}/ModelMetadata.cpp"
    "${CoreSrc}/MissingData.cpp"
    "${CoreSrc}/ParaGridIO.cpp"
    "${CoreModulesDir}/IFreezingPointModule.cpp"
    "${CoreModulesDir}/IStructureModule.cpp"
    "${CoreModulesDir}/DevGrid.cpp"
    "${CoreModulesDir}/ParametricGrid.cpp"
    "${CoreModulesDir}/RectangularGrid.cpp"
    "${CoreSrc}/${ModelArrayStructure}/ModelArrayDetails.cpp"
    "DynamicsModuleForPDtest.cpp"
    "${CoreSrc}/NZLevels.cpp"
    "${PhysSourceDir}/IceGrowth.cpp"
    "${PhysSourceDir}/IceMinima.cpp"
    "${PhysSourceDir}/SlabOcean.cpp"
    "${PhysModulesDir}/FiniteElementFluxes.cpp"
    "${PhysModulesDir}/FiniteElementSpecHum.cpp"
    "${PhysModulesDir}/FluxCalculationModule.cpp"
    "${PhysModulesDir}/OceanBoundaryModule.cpp"
    "${PhysModulesDir}/ConstantOceanBoundary.cpp"
    "${PhysModulesDir}/ConfiguredOcean.cpp"
    "${PhysModulesDir}/FluxConfiguredOcean.cpp"
    "${PhysModulesDir}/TOPAZOcean.cpp"
    "${PhysModulesDir}/AtmosphereBoundaryModule.cpp"
    "${PhysModulesDir}/ConstantAtmosphereBoundary.cpp"
    "${PhysModulesDir}/ConfiguredAtmosphere.cpp"
    "${PhysModulesDir}/FluxConfiguredAtmosphere.cpp"
    "${PhysModulesDir}/ERA5Atmosphere.cpp"
    "${PhysModulesDir}/LateralIceSpreadModule.cpp"
    "${PhysModulesDir}/HiblerSpread.cpp"
    "${PhysModulesDir}/IceThermodynamicsModule.cpp"
    "${PhysModulesDir}/ThermoIce0.cpp"
    "${PhysModulesDir}/ThermoWinton.cpp"
    "${PhysModulesDir}/IceOceanHeatFluxModule.cpp"
    "${PhysModulesDir}/BasicIceOceanHeatFlux.cpp"
    "${PhysModulesDir}/IIceAlbedoModule.cpp"
    "${PhysModulesDir}/SMUIceAlbedo.cpp"
    "${PhysModulesDir}/CCSMIceAlbedo.cpp"
    "${PhysModulesDir}/SMU2IceAlbedo.cpp"
    "${CoreSrc}/Time.cpp"
    )
target_include_directories(testPrognosticData PRIVATE
    "${CoreSrc}"
    "${CoreSrc}/${ModelArrayStructure}"
    "${CoreModulesDir}"
    "${PhysSourceDir}"
    "${PhysModulesDir}"
    "${netCDF_INCLUDE_DIR}"
    )
target_link_directories(testPrognosticData PUBLIC "${netCDF_LIB_DIR}")
target_link_libraries(testPrognosticData PRIVATE Boost::program_options Boost::log doctest::doctest Eigen3::Eigen "${NSDG_NetCDF_Library}")
>>>>>>> 9f4e4e00
<|MERGE_RESOLUTION|>--- conflicted
+++ resolved
@@ -167,61 +167,6 @@
 )
 
 target_include_directories(testNewModelArrayRef PRIVATE "${CoreSrc}" "${CoreSrc}/${ModelArrayStructure}")
-<<<<<<< HEAD
-target_link_libraries(testNewModelArrayRef PRIVATE Catch2::Catch2 Eigen3::Eigen)
-
-
-#XIOS Tests
-
-set(XIOS_INCLUDE_LIST 
-    "${CoreSrc}" 
-    "${netCDF_INCLUDE_DIR}" 
-    "${MPI_CXX_INCLUDE_PATH}" 
-    "${xios_INCLUDES}"
-    "${xios_EXTERNS}/blitz/"
-    "${xios_EXTERNS}/rapidxml/include"
-    )
-
-set(XIOS_LIBRARY_LIST 
-    Catch2::Catch2
-    Eigen3::Eigen 
-    Boost::program_options
-    Boost::log
-    "${NSDG_NetCDF_Library}"
-    MPI::MPI_CXX
-    xios
-    HDF5::HDF5
-    ifcore
-)
-
-add_executable(testXiosInit
-    "XiosInit_test.cpp"
-    "${CoreSrc}/Xios.cpp"
-    "${CoreSrc}/Configurator.cpp"
-)
-target_include_directories(testXiosInit PRIVATE "${XIOS_INCLUDE_LIST}" "${ModuleDir}") 
-target_link_directories(testXiosInit PUBLIC "${netCDF_LIB_DIR}" "${xios_LIBRARIES}")
-target_link_libraries(testXiosInit PRIVATE "${XIOS_LIBRARY_LIST}")
-
-
-add_executable(testXiosBuild
-    "XiosInit_test.cpp"
-    "${CoreSrc}/Xios.cpp"
-    "${CoreSrc}/Configurator.cpp"
-)
-target_include_directories(testXiosBuild PRIVATE "${XIOS_INCLUDE_LIST}" "${ModuleDir}") 
-target_link_directories(testXiosBuild PUBLIC "${netCDF_LIB_DIR}" "${xios_LIBRARIES}")
-target_link_libraries(testXiosBuild PRIVATE "${XIOS_LIBRARY_LIST}")
-
-add_executable(testXiosDisabled
-    "XiosInit_test.cpp"
-    "${CoreSrc}/Xios.cpp"
-    "${CoreSrc}/Configurator.cpp"
-)
-target_include_directories(testXiosDisabled PRIVATE "${XIOS_INCLUDE_LIST}" "${ModuleDir}") 
-target_link_directories(testXiosDisabled PUBLIC "${netCDF_LIB_DIR}" "${xios_LIBRARIES}")
-target_link_libraries(testXiosDisabled PRIVATE "${XIOS_LIBRARY_LIST}")
-=======
 target_link_libraries(testNewModelArrayRef PRIVATE doctest::doctest Eigen3::Eigen)
 
 add_executable(testModelArrayRefDebugging
@@ -297,4 +242,56 @@
     )
 target_link_directories(testPrognosticData PUBLIC "${netCDF_LIB_DIR}")
 target_link_libraries(testPrognosticData PRIVATE Boost::program_options Boost::log doctest::doctest Eigen3::Eigen "${NSDG_NetCDF_Library}")
->>>>>>> 9f4e4e00
+
+
+
+#XIOS Tests
+
+set(XIOS_INCLUDE_LIST 
+    "${CoreSrc}" 
+    "${netCDF_INCLUDE_DIR}" 
+    "${MPI_CXX_INCLUDE_PATH}" 
+    "${xios_INCLUDES}"
+    "${xios_EXTERNS}/blitz/"
+    "${xios_EXTERNS}/rapidxml/include"
+    )
+
+set(XIOS_LIBRARY_LIST 
+    Catch2::Catch2
+    Eigen3::Eigen 
+    Boost::program_options
+    Boost::log
+    "${NSDG_NetCDF_Library}"
+    MPI::MPI_CXX
+    xios
+    HDF5::HDF5
+    ifcore
+)
+
+add_executable(testXiosInit
+    "XiosInit_test.cpp"
+    "${CoreSrc}/Xios.cpp"
+    "${CoreSrc}/Configurator.cpp"
+)
+target_include_directories(testXiosInit PRIVATE "${XIOS_INCLUDE_LIST}" "${ModuleDir}") 
+target_link_directories(testXiosInit PUBLIC "${netCDF_LIB_DIR}" "${xios_LIBRARIES}")
+target_link_libraries(testXiosInit PRIVATE "${XIOS_LIBRARY_LIST}")
+
+
+add_executable(testXiosBuild
+    "XiosInit_test.cpp"
+    "${CoreSrc}/Xios.cpp"
+    "${CoreSrc}/Configurator.cpp"
+)
+target_include_directories(testXiosBuild PRIVATE "${XIOS_INCLUDE_LIST}" "${ModuleDir}") 
+target_link_directories(testXiosBuild PUBLIC "${netCDF_LIB_DIR}" "${xios_LIBRARIES}")
+target_link_libraries(testXiosBuild PRIVATE "${XIOS_LIBRARY_LIST}")
+
+add_executable(testXiosDisabled
+    "XiosInit_test.cpp"
+    "${CoreSrc}/Xios.cpp"
+    "${CoreSrc}/Configurator.cpp"
+)
+target_include_directories(testXiosDisabled PRIVATE "${XIOS_INCLUDE_LIST}" "${ModuleDir}") 
+target_link_directories(testXiosDisabled PUBLIC "${netCDF_LIB_DIR}" "${xios_LIBRARIES}")
+target_link_libraries(testXiosDisabled PRIVATE "${XIOS_LIBRARY_LIST}")