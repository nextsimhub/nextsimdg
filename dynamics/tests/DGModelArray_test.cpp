--- conflicted
+++ resolved
@@ -1,8 +1,5 @@
 /*!
  * @file DGModelArray_test.cpp
- *
- * @brief Test that the functions to convert from the dynamics code DGVector
- * to and from ModelArray function correctly.
  *
  * @date Oct 6, 2022
  * @author Tim Spain <timothy.spain@nersc.no>
@@ -169,17 +166,6 @@
 
 }
 
-<<<<<<< HEAD
-// Tests to and from HFields.
-TEST_CASE("Test the HField/DG0 transfer", "[DGModelArray]") // (It would be a silly case to get wrong!)
-{
-    static const int DG = 3;
-    const size_t nx = 19;
-    const size_t ny = 21;
-    const size_t mx = 100;
-    const size_t my = 100;
-
-=======
 TEST_CASE("DGVector and HField", "[DGModelArray]")
 {
     static const int DG = 3;
@@ -192,66 +178,19 @@
     ModelArray::setDimensions(ModelArray::Type::DG, { nx, ny });
     ModelArray::setNComponents(ModelArray::Type::DG, DG);
 
->>>>>>> 629ad912
-    // Create the ParametricMesh object
-    ParametricMesh smash;
-    smash.nx = nx;
-    smash.ny = ny;
-    smash.nnodes = nx * ny;
-    smash.nelements = nx * ny;
-    smash.vertices.resize(smash.nelements, Eigen::NoChange);
-    for (size_t i = 0; i < nx; ++i) {
-        for (size_t j = 0; j < ny; ++j) {
-            smash.vertices(i * ny + j, 0) = i;
-            smash.vertices(i * ny + j, 1) = j;
-        }
-    }
-<<<<<<< HEAD
-    DGVector<DG> source(smash);
-    // Let the H arrays do the index calculation
-    ModelArray::setDimensions(ModelArray::Type::H, { nx, ny });
-    for (size_t i = 0; i < nx; ++i) {
-        for (size_t j = 0; j < ny; j++) {
-            size_t index = ModelArray::indexFromLocation(ModelArray::Type::H, {i, j});
-            for (size_t c = 0; c < DG; ++c) {
-                source(index, c) = j + mx * i + mx * my * c;
-            }
-        }
-    }
-
-    size_t targetPoint = ModelArray::indexFromLocation(ModelArray::Type::H, {14, 12});
-    CHECK(source(targetPoint, 0) == 12 + mx * 14);
-
-    ModelArray::setDimensions(ModelArray::Type::DG, { nx, ny });
-    ModelArray::setNComponents(ModelArray::Type::DG, DG);
-
-    HField dest(ModelArray::Type::H);
-    dest.resize();
-    DGModelArray::dg2hField(source, dest);
-
-    // Did it work?
-    REQUIRE(dest(14, 12) == source(targetPoint, 0));
-    targetPoint = ModelArray::indexFromLocation(ModelArray::Type::H, {12, 14});
-    REQUIRE(dest(12, 14) == source(targetPoint, 0));
-
-    // Change the values
-    dest *= 2.;
-    dest += 1.;
-
-    targetPoint = ModelArray::indexFromLocation(ModelArray::Type::H, {11, 13});
-    // Make sure it is different before the copy
-    REQUIRE(source(targetPoint, 0) != dest(11, 13));
-    double retained = source(targetPoint, 1);
-    REQUIRE(source(targetPoint, 0) != retained);
-
-    DGModelArray::hField2dg<DG>(dest, source);
-    // And identical again after
-    REQUIRE(source(targetPoint, 0) == dest(11, 13));
-    REQUIRE(source(targetPoint, 1) == retained);
-    REQUIRE(source(targetPoint, 0) != retained);
-
-}
-=======
+    // Create the ParametricMesh object
+    ParametricMesh smash;
+    smash.nx = nx;
+    smash.ny = ny;
+    smash.nnodes = nx * ny;
+    smash.nelements = nx * ny;
+    smash.vertices.resize(smash.nelements, Eigen::NoChange);
+    for (size_t i = 0; i < nx; ++i) {
+        for (size_t j = 0; j < ny; ++j) {
+            smash.vertices(i * ny + j, 0) = i;
+            smash.vertices(i * ny + j, 1) = j;
+        }
+    }
 
     // THe data comes from the restart file as a Type::DG ModelArray
     ModelArray restart(ModelArray::Type::DG);
@@ -295,5 +234,4 @@
 
 }
 
->>>>>>> 629ad912
 }