--- conflicted
+++ resolved
@@ -1,11 +1,7 @@
 /*!
  * @file CGDynamicsKernel.cpp
  *
-<<<<<<< HEAD
- * @date Aug 23, 2024
-=======
  * @date 27 Aug 2024
->>>>>>> 49b64f57
  * @author Tim Spain <timothy.spain@nersc.no>
  * @author Einar ÓLason <einar.olason@nersc.no>
  */
