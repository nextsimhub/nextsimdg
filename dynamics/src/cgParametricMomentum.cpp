/*!
 * @file ParametricMomentum.cpp
 * @date 1 Mar 2022
 * @author Thomas Richter <thomas.richter@ovgu.de>
 */

#include "cgParametricMomentum.hpp"
#include "Interpolations.hpp"
#include "MEB.hpp"
#include "ParametricTools.hpp"
#include "codeGenerationCGinGauss.hpp"
#include "mevp.hpp"

#include "stopwatch.hpp"

namespace Nextsim {

extern Timer GlobalTimer;

////////////////////////////////////////////////// Strain (ParametricMesh)

template <int CG, int DGstress>
void CGParametricMomentum<CG, DGstress>::ProjectCGVelocityToDGStrain()
{
    assert(static_cast<long int>((CG * smesh.nx + 1) * (CG * smesh.ny + 1)) == vx.rows());
    assert(static_cast<long int>((CG * smesh.nx + 1) * (CG * smesh.ny + 1)) == vy.rows());
    assert(static_cast<long int>(smesh.nx * smesh.ny) == E11.rows());
    assert(static_cast<long int>(smesh.nx * smesh.ny) == E12.rows());
    assert(static_cast<long int>(smesh.nx * smesh.ny) == E22.rows());

    const int cgshift = CG * smesh.nx + 1; //!< Index shift for each row

    if (precompute_matrices == 0) {
        // parallelize over the rows
#pragma omp parallel for
        for (size_t row = 0; row < smesh.ny; ++row) {
            int dgi = smesh.nx * row; //!< Index of dg vector
            int cgi = CG * cgshift * row; //!< Lower left index of cg vector

            for (size_t col = 0; col < smesh.nx; ++col, ++dgi, cgi += CG) {

                // get the 4/9 local x/y - velocity coefficients on the element
                Eigen::Matrix<double, CGDOFS(CG), 1> vx_local, vy_local;
                if (CG == 1) {
                    vx_local << vx(cgi), vx(cgi + 1), vx(cgi + cgshift), vx(cgi + 1 + cgshift);
                    vy_local << vy(cgi), vy(cgi + 1), vy(cgi + cgshift), vy(cgi + 1 + cgshift);
                } else if (CG == 2) {
                    vx_local << vx(cgi), vx(cgi + 1), vx(cgi + 2), vx(cgi + cgshift), vx(cgi + 1 + cgshift),
                        vx(cgi + 2 + cgshift), vx(cgi + 2 * cgshift), vx(cgi + 1 + 2 * cgshift),
                        vx(cgi + 2 + 2 * cgshift);

                    vy_local << vy(cgi), vy(cgi + 1), vy(cgi + 2), vy(cgi + cgshift), vy(cgi + 1 + cgshift),
                        vy(cgi + 2 + cgshift), vy(cgi + 2 * cgshift), vy(cgi + 1 + 2 * cgshift),
                        vy(cgi + 2 + 2 * cgshift);
                } else
                    abort();

                // get the reference-Gradient of the velocity in the GP
                // (vx_i * d_x/y phi_i(q))
                const Eigen::Matrix<Nextsim::FloatType, 1, (CG == 2 ? 9 : 4)> DX_VX_g = PHIx<CG, (CG == 2 ? 3 : 2)>.transpose() * vx_local;
                const Eigen::Matrix<Nextsim::FloatType, 1, (CG == 2 ? 9 : 4)> DY_VX_g = PHIy<CG, (CG == 2 ? 3 : 2)>.transpose() * vx_local;
                const Eigen::Matrix<Nextsim::FloatType, 1, (CG == 2 ? 9 : 4)> DX_VY_g = PHIx<CG, (CG == 2 ? 3 : 2)>.transpose() * vy_local;
                const Eigen::Matrix<Nextsim::FloatType, 1, (CG == 2 ? 9 : 4)> DY_VY_g = PHIy<CG, (CG == 2 ? 3 : 2)>.transpose() * vy_local;
                const Eigen::Matrix<Nextsim::FloatType, 2, (CG == 2 ? 9 : 4)> dxT = (ParametricTools::dxT<(CG == 2 ? 3 : 2)>(smesh, dgi).array().rowwise() * GAUSSWEIGHTS<(CG == 2 ? 3 : 2)>.array()).matrix();
                const Eigen::Matrix<Nextsim::FloatType, 2, (CG == 2 ? 9 : 4)> dyT = (ParametricTools::dyT<(CG == 2 ? 3 : 2)>(smesh, dgi).array().rowwise() * GAUSSWEIGHTS<(CG == 2 ? 3 : 2)>.array()).matrix();

                // gradient of transformation
                //      [ dxT1, dyT1 ]     //            [ dyT2, -dxT2 ]
                // dT = 		       // J dT^{-T}=
                //      [ dxT2, dyT2 ]     //            [ -dyT1, dxT1 ]
                //

                const Eigen::Matrix<Nextsim::FloatType, 1, (CG == 2 ? 9 : 4)> J_dx_vx_g = dyT.row(1).array() * DX_VX_g.array() - dxT.row(1).array() * DY_VX_g.array();
                const Eigen::Matrix<Nextsim::FloatType, 1, (CG == 2 ? 9 : 4)> J_dy_vx_g = dxT.row(0).array() * DY_VX_g.array() - dyT.row(0).array() * DX_VX_g.array();
                const Eigen::Matrix<Nextsim::FloatType, 1, (CG == 2 ? 9 : 4)> J_dx_vy_g = dyT.row(1).array() * DX_VY_g.array() - dxT.row(1).array() * DY_VY_g.array();
                const Eigen::Matrix<Nextsim::FloatType, 1, (CG == 2 ? 9 : 4)> J_dy_vy_g = dxT.row(0).array() * DY_VY_g.array() - dyT.row(0).array() * DX_VY_g.array();

                const Eigen::Matrix<Nextsim::FloatType, DGstress, DGstress> imass = ParametricTools::massMatrix<DGstress>(smesh, dgi).inverse();

                E11.row(dgi) = imass * (PSI<DGstress, (CG == 2 ? 3 : 2)> * J_dx_vx_g.transpose());
                E22.row(dgi) = imass * (PSI<DGstress, (CG == 2 ? 3 : 2)> * J_dy_vy_g.transpose());
                E12.row(dgi) = 0.5 * imass * (PSI<DGstress, (CG == 2 ? 3 : 2)> * (J_dx_vy_g.transpose() + J_dy_vx_g.transpose()));
            }
        }
    } else if (precompute_matrices == 1) {
        // parallelize over the rows
#pragma omp parallel for
        for (size_t row = 0; row < smesh.ny; ++row) {
            int dgi = smesh.nx * row; //!< Index of dg vector
            int cgi = CG * cgshift * row; //!< Lower left index of cg vector

            for (size_t col = 0; col < smesh.nx; ++col, ++dgi, cgi += CG) {

                // get the 4/9 local x/y - velocity coefficients on the element
                Eigen::Matrix<double, CGDOFS(CG), 1> vx_local, vy_local;
                if (CG == 1) {
                    vx_local << vx(cgi), vx(cgi + 1), vx(cgi + cgshift), vx(cgi + 1 + cgshift);
                    vy_local << vy(cgi), vy(cgi + 1), vy(cgi + cgshift), vy(cgi + 1 + cgshift);
                } else if (CG == 2) {
                    vx_local << vx(cgi), vx(cgi + 1), vx(cgi + 2), vx(cgi + cgshift), vx(cgi + 1 + cgshift),
                        vx(cgi + 2 + cgshift), vx(cgi + 2 * cgshift), vx(cgi + 1 + 2 * cgshift),
                        vx(cgi + 2 + 2 * cgshift);

                    vy_local << vy(cgi), vy(cgi + 1), vy(cgi + 2), vy(cgi + cgshift), vy(cgi + 1 + cgshift),
                        vy(cgi + 2 + cgshift), vy(cgi + 2 * cgshift), vy(cgi + 1 + 2 * cgshift),
                        vy(cgi + 2 + 2 * cgshift);
                } else
                    abort();

                E11.row(dgi) = ptrans.iMgradX[dgi] * vx_local;
                E22.row(dgi) = ptrans.iMgradY[dgi] * vy_local;
                E12.row(dgi) = 0.5 * (ptrans.iMgradX[dgi] * vy_local + ptrans.iMgradY[dgi] * vx_local);
            }
        }
    }
}

////////////////////////////////////////////////// STRESS Tensor
// Sasip-Mesh Interface
template <int CG, int DGstress>
void CGParametricMomentum<CG, DGstress>::AddStressTensor(const double scale, CGVector<CG>& tx,
    CGVector<CG>& ty) const
{
    // parallelization in tripes
    for (size_t p = 0; p < 2; ++p)
#pragma omp parallel for schedule(static)
        for (size_t cy = 0; cy < smesh.ny; ++cy) //!< loop over all cells of the mesh
        {
            if (cy % 2 == p) {
                size_t c = smesh.nx * cy;
                for (size_t cx = 0; cx < smesh.nx; ++cx, ++c) //!< loop over all cells of the mesh
                    AddStressTensorCell(scale, c, cx, cy, tx, ty);
            }
        }
}

template <int CG, int DGstress>
void CGParametricMomentum<CG, DGstress>::DirichletZero(CGVector<CG>& v)
{
    size_t upperleftindex = (CG * smesh.nx + 1) * CG * smesh.ny;
#pragma omp parallel for
    for (size_t i = 0; i < CG * smesh.nx + 1; ++i) {
        v(i, 0) = 0.0;
        v(upperleftindex + i, 0) = 0.0;
    }
    size_t indecesperrow = CG * smesh.nx + 1;
    size_t lowerleftindex = CG * smesh.nx;
#pragma omp parallel for
    for (size_t i = 0; i < CG * smesh.ny + 1; ++i) {
        v(indecesperrow * i, 0) = 0.0;
        v(lowerleftindex + indecesperrow * i, 0) = 0.0;
    }
}

// --------------------------------------------------

template <int CG, int DGstress>
template <int DG>
void CGParametricMomentum<CG, DGstress>::prepareIteration(const DGVector<DG>& H, const DGVector<DG>& A)
{
    // copy old velocity
    vx_mevp = vx;
    vy_mevp = vy;

    // interpolate ice height and concentration to local cg Variables
    Interpolations::DG2CG(smesh, cg_A, A);
    Interpolations::DG2CG(smesh, cg_H, H);
    // limit A to (0,1] and H to (0, ...)
    // NB! We don't let A and H be zero
    cg_A = cg_A.cwiseMin(1.0);
    cg_A = cg_A.cwiseMax(1.e-4);
    cg_H = cg_H.cwiseMax(1.e-4);
}

template <int CG, int DGstress>
template <int DG>
void CGParametricMomentum<CG, DGstress>::mEVPStep(const VPParameters& params,
    const size_t NT_evp, const double alpha, const double beta,
    double dt_adv,
    const DGVector<DG>& H, const DGVector<DG>& A)
{
    Nextsim::GlobalTimer.start("time loop - mevp - strain");
    //! Compute Strain Rate
    // momentum.ProjectCGVelocityToDG1Strain(ptrans_stress, E11, E12, E22);
    ProjectCGVelocityToDGStrain();
    Nextsim::GlobalTimer.stop("time loop - mevp - strain");

    Nextsim::GlobalTimer.start("time loop - mevp - stress");
    if (precompute_matrices == 0) // computations on the fly
        Nextsim::mEVP::StressUpdateHighOrder<CG, DGstress, DG>(params, smesh, S11, S12, S22, E11, E12, E22, H, A, alpha, beta);
    else // --------------------- // use precomputed
        Nextsim::mEVP::StressUpdateHighOrder(params, ptrans, smesh, S11, S12, S22, E11, E12, E22, H, A, alpha, beta);
    Nextsim::GlobalTimer.stop("time loop - mevp - stress");

    Nextsim::GlobalTimer.start("time loop - mevp - update");
    //! Update
    Nextsim::GlobalTimer.start("time loop - mevp - update1");

    //	    update by a loop.. implicit parts and h-dependent
#pragma omp parallel for
    for (int i = 0; i < vx.rows(); ++i) {
        vx(i) = (1.0
            / (params.rho_ice * cg_H(i) / dt_adv * (1.0 + beta) // implicit parts
                + cg_A(i) * params.F_ocean
                    * fabs(ox(i) - vx(i))) // implicit parts
            * (params.rho_ice * cg_H(i) / dt_adv
                    * (beta * vx(i) + vx_mevp(i))
                + // pseudo-timestepping
                cg_A(i)
                    * (params.F_atm * fabs(ax(i)) * ax(i) + // atm forcing
                        params.F_ocean * fabs(ox(i) - vx(i))
                            * ox(i)) // ocean forcing
                + params.rho_ice * cg_H(i) * params.fc
                    * (vy(i) - oy(i)) // cor + surface
                ));
        vy(i) = (1.0
            / (params.rho_ice * cg_H(i) / dt_adv * (1.0 + beta) // implicit parts
                + cg_A(i) * params.F_ocean
                    * fabs(oy(i) - vy(i))) // implicit parts
            * (params.rho_ice * cg_H(i) / dt_adv
                    * (beta * vy(i) + vy_mevp(i))
                + // pseudo-timestepping
                cg_A(i)
                    * (params.F_atm * fabs(ay(i)) * ay(i) + // atm forcing
                        params.F_ocean * fabs(oy(i) - vy(i))
                            * oy(i)) // ocean forcing
                + params.rho_ice * cg_H(i) * params.fc
                    * (ox(i) - vx(i))));
    }
    Nextsim::GlobalTimer.stop("time loop - mevp - update1");

    Nextsim::GlobalTimer.start("time loop - mevp - update2");
    // Implicit etwas ineffizient
#pragma omp parallel for
    for (int i = 0; i < tmpx.rows(); ++i)
        tmpx(i) = tmpy(i) = 0;

    Nextsim::GlobalTimer.start("time loop - mevp - update2 -stress");
    // AddStressTensor(ptrans_stress, -1.0, tmpx, tmpy, S11, S12, S22);
    AddStressTensor(-1.0, tmpx, tmpy);
    Nextsim::GlobalTimer.stop("time loop - mevp - update2 -stress");

#pragma omp parallel for
    for (int i = 0; i < vx.rows(); ++i) {
        vx(i) += (1.0
                     / (params.rho_ice * cg_H(i) / dt_adv * (1.0 + beta) // implicit parts
                         + cg_A(i) * params.F_ocean
                             * fabs(ox(i) - vx(i))) // implicit parts
                     * tmpx(i))
            / lumpedcgmass(i);

        vy(i) += (1.0
                     / (params.rho_ice * cg_H(i) / dt_adv * (1.0 + beta) // implicit parts
                         + cg_A(i) * params.F_ocean
                             * fabs(oy(i) - vy(i))) // implicit parts
                     * tmpy(i))
            / lumpedcgmass(i);
    }
    Nextsim::GlobalTimer.stop("time loop - mevp - update2");
    Nextsim::GlobalTimer.stop("time loop - mevp - update");

    Nextsim::GlobalTimer.start("time loop - mevp - bound.");
    DirichletZero();
    Nextsim::GlobalTimer.stop("time loop - mevp - bound.");
}
// --------------------------------------------------
template <int CG, int DGstress>
template <int DG>
void CGParametricMomentum<CG, DGstress>::prepareIteration(const DGVector<DG>& H,
    const DGVector<DG>& A, const DGVector<DG>& D)
{

    // set the average sub-iteration velocity to zero
    avg_vx.setZero();
    avg_vy.setZero();   

    // interpolate ice height and concentration to local cg Variables
    Interpolations::DG2CG(smesh, cg_A, A);
    Interpolations::DG2CG(smesh, cg_H, H);
    Interpolations::DG2CG(smesh, cg_D, D);

    // limit D to [0,1], A to (0,1] and H to (0, ...)
    // NB! We don't let A and H be zero
    cg_A = cg_A.cwiseMin(1.0);
<<<<<<< HEAD
    cg_A = cg_A.cwiseMax(0.1);
    cg_H = cg_H.cwiseMax(0.1);
=======
    cg_A = cg_A.cwiseMax(1.e-4);
    cg_H = cg_H.cwiseMax(1.e-4);
>>>>>>> 4b612fdd
    cg_D = cg_D.cwiseMin(1.0);
    cg_D = cg_D.cwiseMax(0.0);
}

template <int CG, int DGstress>
template <int DG>
void CGParametricMomentum<CG, DGstress>::MEBStep(const MEBParameters& params,
    const size_t NT_meb, double dt_adv, const DGVector<DG>& H, const DGVector<DG>& A,
    DGVector<DG>& D)
{

    double dt_mom = dt_adv / NT_meb;

    Nextsim::GlobalTimer.start("time loop - meb - strain");
    //! Compute Strain Rate
    ProjectCGVelocityToDGStrain();
    Nextsim::GlobalTimer.stop("time loop - meb - strain");

    Nextsim::GlobalTimer.start("time loop - meb - stress");
    // TODO compute stress update with precomputed transformations
    Nextsim::MEB::StressUpdateHighOrder<CG, DGstress, DG>(params, smesh, S11, S12, S22, E11, E12, E22, H, A, D, dt_mom);
    // Nextsim::MEB::StressUpdateHighOrder(params, ptrans, smesh, S11, S12, S22, E11, E12, E22, H, A, D, dt_mom);
    Nextsim::GlobalTimer.stop("time loop - meb - stress");

    Nextsim::GlobalTimer.start("time loop - meb - update");
    //! Update
    Nextsim::GlobalTimer.start("time loop - meb - update1");

    //	    update by a loop.. implicit parts and h-dependent
#pragma omp parallel for
    for (int i = 0; i < vx.rows(); ++i) {
        vx(i) = (1.0
            / (params.rho_ice * cg_H(i) / dt_mom // implicit parts
                + cg_A(i) * params.F_ocean
                    * fabs(ox(i) - vx(i))) // implicit parts
            * (params.rho_ice * cg_H(i) / dt_mom * vx(i)
                + cg_A(i) * (params.F_atm * fabs(ax(i)) * ax(i) + // atm forcing
                      params.F_ocean * fabs(ox(i) - vx(i)) * ox(i)) // ocean forcing
                + params.rho_ice * cg_H(i) * params.fc
                    * (vy(i) - oy(i)) // cor + surface
                ));
        vy(i) = (1.0
            / (params.rho_ice * cg_H(i) / dt_mom // implicit parts
                + cg_A(i) * params.F_ocean
                    * fabs(oy(i) - vy(i))) // implicit parts
            * (params.rho_ice * cg_H(i) / dt_mom * vy(i)
                + cg_A(i) * (params.F_atm * fabs(ay(i)) * ay(i) + // atm forcing
                      params.F_ocean * fabs(oy(i) - vy(i)) * oy(i)) // ocean forcing
                + params.rho_ice * cg_H(i) * params.fc
                    * (ox(i) - vx(i))));
    }
    Nextsim::GlobalTimer.stop("time loop - meb - update1");

    Nextsim::GlobalTimer.start("time loop - meb - update2");
    // Implicit etwas ineffizient
#pragma omp parallel for
    for (int i = 0; i < tmpx.rows(); ++i)
        tmpx(i) = tmpy(i) = 0;

    Nextsim::GlobalTimer.start("time loop - meb - update2 -stress");
    // AddStressTensor(ptrans_stress, -1.0, tmpx, tmpy, S11, S12, S22);
    AddStressTensor(-1.0, tmpx, tmpy);
    Nextsim::GlobalTimer.stop("time loop - meb - update2 -stress");

#pragma omp parallel for
    for (int i = 0; i < vx.rows(); ++i) {
        vx(i) += (1.0
                     / (params.rho_ice * cg_H(i) / dt_mom // implicit parts
                         + cg_A(i) * params.F_ocean
                             * fabs(ox(i) - vx(i))) // implicit parts
                     * tmpx(i))
            / lumpedcgmass(i);
        ;

        vy(i) += (1.0
                     / (params.rho_ice * cg_H(i) / dt_mom // implicit parts
                         + cg_A(i) * params.F_ocean
                             * fabs(oy(i) - vy(i))) // implicit parts
                     * tmpy(i))
            / lumpedcgmass(i);
        ;
    }
    Nextsim::GlobalTimer.stop("time loop - meb - update2");
    Nextsim::GlobalTimer.stop("time loop - meb - update");

    Nextsim::GlobalTimer.start("time loop - meb - bound.");
    DirichletZero();
    Nextsim::GlobalTimer.stop("time loop - meb - bound.");

    avg_vx += vx/NT_meb;
    avg_vy += vy/NT_meb;   
}
// --------------------------------------------------

template class CGParametricMomentum<1, 3>;
template class CGParametricMomentum<1, 8>;
template class CGParametricMomentum<2, 3>;
template class CGParametricMomentum<2, 8>;

template void CGParametricMomentum<1, 3>::prepareIteration(const DGVector<1>& H, const DGVector<1>& A);
template void CGParametricMomentum<1, 3>::prepareIteration(const DGVector<3>& H, const DGVector<3>& A);
template void CGParametricMomentum<1, 3>::prepareIteration(const DGVector<6>& H, const DGVector<6>& A);
template void CGParametricMomentum<2, 8>::prepareIteration(const DGVector<1>& H, const DGVector<1>& A);
template void CGParametricMomentum<2, 8>::prepareIteration(const DGVector<3>& H, const DGVector<3>& A);
template void CGParametricMomentum<2, 8>::prepareIteration(const DGVector<6>& H, const DGVector<6>& A);

template void CGParametricMomentum<1, 3>::prepareIteration(const DGVector<1>& H, const DGVector<1>& A, const DGVector<1>& D);
template void CGParametricMomentum<1, 3>::prepareIteration(const DGVector<3>& H, const DGVector<3>& A, const DGVector<3>& D);
template void CGParametricMomentum<1, 3>::prepareIteration(const DGVector<6>& H, const DGVector<6>& A, const DGVector<6>& D);
template void CGParametricMomentum<2, 8>::prepareIteration(const DGVector<1>& H, const DGVector<1>& A, const DGVector<1>& D);
template void CGParametricMomentum<2, 8>::prepareIteration(const DGVector<3>& H, const DGVector<3>& A, const DGVector<3>& D);
template void CGParametricMomentum<2, 8>::prepareIteration(const DGVector<6>& H, const DGVector<6>& A, const DGVector<6>& D);

// --------------------------------------------------

template void CGParametricMomentum<1, 3>::mEVPStep(const VPParameters& params,
    size_t NT_evp, double alpha, double beta,
    double dt_adv,
    const DGVector<1>& H, const DGVector<1>& A);
template void CGParametricMomentum<1, 3>::mEVPStep(const VPParameters& params,
    size_t NT_evp, double alpha, double beta,
    double dt_adv,
    const DGVector<3>& H, const DGVector<3>& A);
template void CGParametricMomentum<1, 3>::mEVPStep(const VPParameters& params,
    size_t NT_evp, double alpha, double beta,
    double dt_adv,
    const DGVector<6>& H, const DGVector<6>& A);

template void CGParametricMomentum<1, 8>::mEVPStep(const VPParameters& params,
    size_t NT_evp, double alpha, double beta,
    double dt_adv,
    const DGVector<1>& H, const DGVector<1>& A);
template void CGParametricMomentum<1, 8>::mEVPStep(const VPParameters& params,
    size_t NT_evp, double alpha, double beta,
    double dt_adv,
    const DGVector<3>& H, const DGVector<3>& A);
template void CGParametricMomentum<1, 8>::mEVPStep(const VPParameters& params,
    size_t NT_evp, double alpha, double beta,
    double dt_adv,
    const DGVector<6>& H, const DGVector<6>& A);

template void CGParametricMomentum<2, 3>::mEVPStep(const VPParameters& params,
    size_t NT_evp, double alpha, double beta,
    double dt_adv,
    const DGVector<1>& H, const DGVector<1>& A);
template void CGParametricMomentum<2, 3>::mEVPStep(const VPParameters& params,
    size_t NT_evp, double alpha, double beta,
    double dt_adv,
    const DGVector<3>& H, const DGVector<3>& A);
template void CGParametricMomentum<2, 3>::mEVPStep(const VPParameters& params,
    size_t NT_evp, double alpha, double beta,
    double dt_adv,
    const DGVector<6>& H, const DGVector<6>& A);

template void CGParametricMomentum<2, 8>::mEVPStep(const VPParameters& params,
    size_t NT_evp, double alpha, double beta,
    double dt_adv,
    const DGVector<1>& H, const DGVector<1>& A);
template void CGParametricMomentum<2, 8>::mEVPStep(const VPParameters& params,
    size_t NT_evp, double alpha, double beta,
    double dt_adv,
    const DGVector<3>& H, const DGVector<3>& A);
template void CGParametricMomentum<2, 8>::mEVPStep(const VPParameters& params,
    size_t NT_evp, double alpha, double beta,
    double dt_adv,
    const DGVector<6>& H, const DGVector<6>& A);

// --------------------------------------------------

template void CGParametricMomentum<1, 3>::MEBStep(const MEBParameters& params,
    size_t NT_evp, double dt_adv,
    const DGVector<1>& H, const DGVector<1>& A, DGVector<1>& D);
template void CGParametricMomentum<1, 3>::MEBStep(const MEBParameters& params,
    size_t NT_evp, double dt_adv,
    const DGVector<3>& H, const DGVector<3>& A, DGVector<3>& D);
template void CGParametricMomentum<1, 3>::MEBStep(const MEBParameters& params,
    size_t NT_evp, double dt_adv,
    const DGVector<6>& H, const DGVector<6>& A, DGVector<6>& D);

template void CGParametricMomentum<1, 8>::MEBStep(const MEBParameters& params,
    size_t NT_evp, double dt_adv,
    const DGVector<1>& H, const DGVector<1>& A, DGVector<1>& D);
template void CGParametricMomentum<1, 8>::MEBStep(const MEBParameters& params,
    size_t NT_evp, double dt_adv,
    const DGVector<3>& H, const DGVector<3>& A, DGVector<3>& D);
template void CGParametricMomentum<1, 8>::MEBStep(const MEBParameters& params,
    size_t NT_evp, double dt_adv,
    const DGVector<6>& H, const DGVector<6>& A, DGVector<6>& D);

template void CGParametricMomentum<2, 3>::MEBStep(const MEBParameters& params,
    size_t NT_evp, double dt_adv,
    const DGVector<1>& H, const DGVector<1>& A, DGVector<1>& D);
template void CGParametricMomentum<2, 3>::MEBStep(const MEBParameters& params,
    size_t NT_evp, double dt_adv,
    const DGVector<3>& H, const DGVector<3>& A, DGVector<3>& D);
template void CGParametricMomentum<2, 3>::MEBStep(const MEBParameters& params,
    size_t NT_evp, double dt_adv,
    const DGVector<6>& H, const DGVector<6>& A, DGVector<6>& D);

template void CGParametricMomentum<2, 8>::MEBStep(const MEBParameters& params,
    size_t NT_evp, double dt_adv,
    const DGVector<1>& H, const DGVector<1>& A, DGVector<1>& D);
template void CGParametricMomentum<2, 8>::MEBStep(const MEBParameters& params,
    size_t NT_evp, double dt_adv,
    const DGVector<3>& H, const DGVector<3>& A, DGVector<3>& D);
template void CGParametricMomentum<2, 8>::MEBStep(const MEBParameters& params,
    size_t NT_evp, double dt_adv,
    const DGVector<6>& H, const DGVector<6>& A, DGVector<6>& D);

} /* namespace Nextsim */<|MERGE_RESOLUTION|>--- conflicted
+++ resolved
@@ -282,13 +282,8 @@
     // limit D to [0,1], A to (0,1] and H to (0, ...)
     // NB! We don't let A and H be zero
     cg_A = cg_A.cwiseMin(1.0);
-<<<<<<< HEAD
-    cg_A = cg_A.cwiseMax(0.1);
-    cg_H = cg_H.cwiseMax(0.1);
-=======
     cg_A = cg_A.cwiseMax(1.e-4);
     cg_H = cg_H.cwiseMax(1.e-4);
->>>>>>> 4b612fdd
     cg_D = cg_D.cwiseMin(1.0);
     cg_D = cg_D.cwiseMax(0.0);
 }
