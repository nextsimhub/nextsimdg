--- conflicted
+++ resolved
@@ -20,11 +20,7 @@
 ////////////////////////////////////////////////// Strain (SasipMesh)
 
 template <int CG, int DGstress>
-<<<<<<< HEAD
 void CGParametricMomentum<CG, DGstress>::ProjectCGVelocityToDGStrain()
-=======
-void CGParametricMomentum<CG, DGstress>::ProjectCG2VelocityToDGStrain()
->>>>>>> 67625ef0
 {
     assert(static_cast<long int>((CG * smesh.nx + 1) * (CG * smesh.ny + 1)) == vx.rows());
     assert(static_cast<long int>((CG * smesh.nx + 1) * (CG * smesh.ny + 1)) == vy.rows());
@@ -65,14 +61,6 @@
                 const Eigen::Matrix<Nextsim::FloatType, 1, (CG == 2 ? 9 : 4)> DY_VX_g = PHIy<CG, (CG == 2 ? 3 : 2)>.transpose() * vx_local;
                 const Eigen::Matrix<Nextsim::FloatType, 1, (CG == 2 ? 9 : 4)> DX_VY_g = PHIx<CG, (CG == 2 ? 3 : 2)>.transpose() * vy_local;
                 const Eigen::Matrix<Nextsim::FloatType, 1, (CG == 2 ? 9 : 4)> DY_VY_g = PHIy<CG, (CG == 2 ? 3 : 2)>.transpose() * vy_local;
-<<<<<<< HEAD
-=======
-                // const Eigen::Matrix<Nextsim::FloatType, 1, (CG==2?9:4)> DX_VX_g = CG_CG2FUNC_DX_in_GAUSS3 * vx_local;
-                // const Eigen::Matrix<Nextsim::FloatType, 1, (CG==2?9:4)> DY_VX_g = CG_CG2FUNC_DY_in_GAUSS3 * vx_local;
-                // const Eigen::Matrix<Nextsim::FloatType, 1, (CG==2?9:4)> DX_VY_g = CG_CG2FUNC_DX_in_GAUSS3 * vy_local;
-                // const Eigen::Matrix<Nextsim::FloatType, 1, (CG==2?9:4)> DY_VY_g = CG_CG2FUNC_DY_in_GAUSS3 * vy_local;
->>>>>>> 67625ef0
-
                 const Eigen::Matrix<Nextsim::FloatType, 2, (CG == 2 ? 9 : 4)> dxT = (ParametricTools::dxT<(CG == 2 ? 3 : 2)>(smesh, dgi).array().rowwise() * GAUSSWEIGHTS<(CG == 2 ? 3 : 2)>.array()).matrix();
                 const Eigen::Matrix<Nextsim::FloatType, 2, (CG == 2 ? 9 : 4)> dyT = (ParametricTools::dyT<(CG == 2 ? 3 : 2)>(smesh, dgi).array().rowwise() * GAUSSWEIGHTS<(CG == 2 ? 3 : 2)>.array()).matrix();
 
@@ -145,27 +133,7 @@
             }
         }
 }
-<<<<<<< HEAD
-=======
-
-// //! Sets the vector to zero along the boundary
-// template <>
-// void CGParametricMomentum<1, 3>::DirichletZero(CGVector<1>& v)
-// {
-
-//     size_t upperleftindex = (smesh.nx + 1) * smesh.ny;
-//     for (size_t i = 0; i < smesh.nx + 1; ++i) {
-//         v(i, 0) = 0.0;
-//         v(upperleftindex + i, 0) = 0.0;
-//     }
-//     size_t indecesperrow = smesh.nx + 1;
-//     size_t lowerrightindex = smesh.nx;
-//     for (size_t i = 0; i < smesh.ny + 1; ++i) {
-//         v(indecesperrow * i, 0) = 0.0;
-//         v(lowerrightindex + indecesperrow * i, 0) = 0.0;
-//     }
-// }
->>>>>>> 67625ef0
+
 template <int CG, int DGstress>
 void CGParametricMomentum<CG, DGstress>::DirichletZero(CGVector<CG>& v)
 {
@@ -216,15 +184,10 @@
         Nextsim::GlobalTimer.stop("time loop - mevp - strain");
 
         Nextsim::GlobalTimer.start("time loop - mevp - stress");
-<<<<<<< HEAD
         if (precompute_matrices == 0) // computations on the fly
             Nextsim::mEVP::StressUpdateHighOrder<CG, DGstress, DG>(vpparameters, smesh, S11, S12, S22, E11, E12, E22, H, A, alpha, beta);
         else // --------------------- // use precomputed
             Nextsim::mEVP::StressUpdateHighOrder(vpparameters, ptrans, smesh, S11, S12, S22, E11, E12, E22, H, A, alpha, beta);
-=======
-        //        Nextsim::mEVP::StressUpdateHighOrder<CG,DGstress,DG>(vpparameters, smesh, S11, S12, S22, E11, E12, E22, H, A, alpha, beta);
-        Nextsim::mEVP::StressUpdateHighOrder(vpparameters, ptrans, smesh, S11, S12, S22, E11, E12, E22, H, A, alpha, beta);
->>>>>>> 67625ef0
         Nextsim::GlobalTimer.stop("time loop - mevp - stress");
 
         Nextsim::GlobalTimer.start("time loop - mevp - update");
