--- conflicted
+++ resolved
@@ -212,17 +212,8 @@
         Nextsim::GlobalTimer.stop("time loop - mevp - strain");
 
         Nextsim::GlobalTimer.start("time loop - mevp - stress");
-<<<<<<< HEAD
-        Nextsim::mEVP::StressUpdateHighOrder(vpparameters, smesh, S11, S12, S22, E11, E12, E22, H, A, alpha, beta);
-        // Nextsim::mEVP::StressUpdateHighOrder(ptrans_stress, smesh, S11, S12, S22, E11, E12, E22, H, A,
-        //     vpparameters.Pstar, vpparameters.DeltaMin, alpha, beta);
-        // std::cout << S11 << std::endl;
-        // abort();
-
-=======
 	//        Nextsim::mEVP::StressUpdateHighOrder<CG,DGstress,DG>(vpparameters, smesh, S11, S12, S22, E11, E12, E22, H, A, alpha, beta);
 	Nextsim::mEVP::StressUpdateHighOrder(vpparameters, ptrans, smesh, S11, S12, S22, E11, E12, E22, H, A, alpha, beta);
->>>>>>> 3dfd3afc
         Nextsim::GlobalTimer.stop("time loop - mevp - stress");
 
         Nextsim::GlobalTimer.start("time loop - mevp - update");
@@ -338,16 +329,10 @@
         ProjectCG2VelocityToDGStrain();
         Nextsim::GlobalTimer.stop("time loop - meb - strain");
 
-        // std::cout << S11 << std::endl;
-        // std::cout << E11 << std::endl;
-
         Nextsim::GlobalTimer.start("time loop - meb - stress");
         Nextsim::MEB::StressUpdateHighOrder(vpparameters, smesh, S11, S12, S22, E11, E12, E22, H, A, D, dt_mom);
         // Nextsim::mEVP::StressUpdateHighOrder(ptrans_stress, smesh, S11, S12, S22, E11, E12, E22, H, A,
         //     vpparameters.Pstar, vpparameters.DeltaMin, alpha, beta);
-        // std::cout << S11 << std::endl;
-        // abort();
-
         Nextsim::GlobalTimer.stop("time loop - meb - stress");
 
         Nextsim::GlobalTimer.start("time loop - meb - update");
