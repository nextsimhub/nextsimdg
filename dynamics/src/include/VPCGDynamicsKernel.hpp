/*!
 * @file VPCGDynamicsKernel.hpp
 *
 * @date Feb 2, 2024
 * @author Tim Spain <timothy.spain@nersc.no>
 */

#ifndef VPCGDYNAMICSKERNEL_HPP
#define VPCGDYNAMICSKERNEL_HPP

#include "CGDynamicsKernel.hpp"

#include "DynamicsParameters.hpp"
#include "ParametricMap.hpp"
#include "StressUpdateStep.hpp"
#include "VPParameters.hpp"

namespace Nextsim {

// The VP pseudo-timestepping momentum equation solver for CG velocities
template <int DGadvection> class VPCGDynamicsKernel : public CGDynamicsKernel<DGadvection> {
protected:
    using DynamicsKernel<DGadvection, DGstressComp>::nSteps;
    using DynamicsKernel<DGadvection, DGstressComp>::s11;
    using DynamicsKernel<DGadvection, DGstressComp>::s12;
    using DynamicsKernel<DGadvection, DGstressComp>::s22;
    using DynamicsKernel<DGadvection, DGstressComp>::e11;
    using DynamicsKernel<DGadvection, DGstressComp>::e12;
    using DynamicsKernel<DGadvection, DGstressComp>::e22;
    using DynamicsKernel<DGadvection, DGstressComp>::hice;
    using DynamicsKernel<DGadvection, DGstressComp>::cice;
    using DynamicsKernel<DGadvection, DGstressComp>::smesh;
    using DynamicsKernel<DGadvection, DGstressComp>::deltaT;
    using DynamicsKernel<DGadvection, DGstressComp>::stressDivergence;
    using DynamicsKernel<DGadvection, DGstressComp>::applyBoundaries;

    using CGDynamicsKernel<DGadvection>::u;
    using CGDynamicsKernel<DGadvection>::v;
    using CGDynamicsKernel<DGadvection>::uAtmos;
    using CGDynamicsKernel<DGadvection>::vAtmos;
    using CGDynamicsKernel<DGadvection>::uOcean;
    using CGDynamicsKernel<DGadvection>::vOcean;
    using CGDynamicsKernel<DGadvection>::prepareIteration;
    using CGDynamicsKernel<DGadvection>::projectVelocityToStrain;
    using CGDynamicsKernel<DGadvection>::cgH;
    using CGDynamicsKernel<DGadvection>::cgA;
    using CGDynamicsKernel<DGadvection>::dStressX;
    using CGDynamicsKernel<DGadvection>::dStressY;
    using CGDynamicsKernel<DGadvection>::pmap;

public:
<<<<<<< HEAD
    VPCGDynamicsKernel(StressUpdateStep<DGadvection, DGstressDegree>& stressStepIn, const DynamicsParameters& paramsIn)
        : CGDynamicsKernel<DGadvection>(),
          stressStep(stressStepIn),
          params(static_cast<const VPParameters&>(paramsIn))
=======
    VPCGDynamicsKernel(StressUpdateStep<DGadvection, DGstressComp>& stressStepIn,
        const DynamicsParameters& paramsIn)
        : CGDynamicsKernel<DGadvection>()
        , stressStep(stressStepIn)
        , params(reinterpret_cast<const VPParameters&>(paramsIn))
>>>>>>> edfb818d
    {
    }
    virtual ~VPCGDynamicsKernel() = default;
    void update(const TimestepTime& tst) override
    {
        // Let DynamicsKernel handle the advection step
        DynamicsKernel<DGadvection, DGstressComp>::advectionAndLimits(tst);

        prepareIteration({ { hiceName, hice }, { ciceName, cice } });

        u0 = u;
        v0 = v;

        // The critical timestep for the VP solver is the advection timestep
        deltaT = tst.step.seconds();
        auto start = std::chrono::high_resolution_clock::now();
        for (size_t mevpstep = 0; mevpstep < nSteps; ++mevpstep) {

            projectVelocityToStrain();

            std::array<std::reference_wrapper<DGVector<DGstressComp>>, N_TENSOR_ELEMENTS> stress
                = { s11, s12, s22 }; // Call the step function on the StressUpdateStep class
            // Call the step function on the StressUpdateStep class
            stressStep.stressUpdateHighOrder(
                params, *smesh, stress, { e11, e12, e22 }, hice, cice, deltaT);

            stressDivergence(); // Compute divergence of stress tensor

            updateMomentum(tst);

            applyBoundaries();
        }
        auto stop = std::chrono::high_resolution_clock::now();
        std::cout << std::chrono::duration<float>(stop-start).count() << "\n";
        // Finally, do the base class update
        DynamicsKernel<DGadvection, DGstressComp>::update(tst);
    }

protected:
    StressUpdateStep<DGadvection, DGstressComp>& stressStep;
    const VPParameters& params;
    const double alpha = 1500.;
    const double beta = 1500.;

    // Step-initial ice velocity
    CGVector<CGdegree> u0;
    CGVector<CGdegree> v0;

    void updateMomentum(const TimestepTime& tst) override
    {

        // Update the velocity
        double SC = 1.0; ///(1.0-pow(1.0+1.0/beta,-1.0*nSteps));

        //      update by a loop.. implicit parts and h-dependent
#pragma omp parallel for
        for (int i = 0; i < u.rows(); ++i) {
            auto uOcnRel = uOcean(i) - u(i); // note the reversed sign compared to the v component
            auto vOcnRel = v(i) - vOcean(i);
            double absatm = sqrt(SQR(uAtmos(i)) + SQR(vAtmos(i)));
            double absocn = sqrt(
                SQR(uOcnRel) + SQR(vOcnRel)); // note that the sign of uOcnRel is irrelevant here

            u(i) = (1.0
                / (params.rho_ice * cgH(i) / deltaT * (1.0 + beta) // implicit parts
                    + cgA(i) * params.F_ocean * absocn) // implicit parts
                * (params.rho_ice * cgH(i) / deltaT * (beta * u(i) + u0(i)) // pseudo-timestepping
                    + cgA(i)
                        * (params.F_atm * absatm * uAtmos(i) + // atm forcing
                            params.F_ocean * absocn * SC * uOcean(i)) // ocean forcing
                    + params.rho_ice * cgH(i) * params.fc * vOcnRel // cor + surface
                    + dStressX(i) / pmap->lumpedcgmass(i)));
            v(i) = (1.0
                / (params.rho_ice * cgH(i) / deltaT * (1.0 + beta) // implicit parts
                    + cgA(i) * params.F_ocean * absocn) // implicit parts
                * (params.rho_ice * cgH(i) / deltaT * (beta * v(i) + v0(i)) // pseudo-timestepping
                    + cgA(i)
                        * (params.F_atm * absatm * vAtmos(i) + // atm forcing
                            params.F_ocean * absocn * SC * vOcean(i)) // ocean forcing
                    + params.rho_ice * cgH(i) * params.fc
                        * uOcnRel // here the reversed sign of uOcnRel is used
                    + dStressY(i) / pmap->lumpedcgmass(i)));
        }
    }

private:
    VPCGDynamicsKernel();
};

} /* namespace Nextsim */

#endif /* VPCGDYNAMICSKERNEL_HPP */<|MERGE_RESOLUTION|>--- conflicted
+++ resolved
@@ -49,18 +49,11 @@
     using CGDynamicsKernel<DGadvection>::pmap;
 
 public:
-<<<<<<< HEAD
-    VPCGDynamicsKernel(StressUpdateStep<DGadvection, DGstressDegree>& stressStepIn, const DynamicsParameters& paramsIn)
-        : CGDynamicsKernel<DGadvection>(),
-          stressStep(stressStepIn),
-          params(static_cast<const VPParameters&>(paramsIn))
-=======
     VPCGDynamicsKernel(StressUpdateStep<DGadvection, DGstressComp>& stressStepIn,
         const DynamicsParameters& paramsIn)
         : CGDynamicsKernel<DGadvection>()
         , stressStep(stressStepIn)
-        , params(reinterpret_cast<const VPParameters&>(paramsIn))
->>>>>>> edfb818d
+        , params(static_cast<const VPParameters&>(paramsIn))
     {
     }
     virtual ~VPCGDynamicsKernel() = default;
