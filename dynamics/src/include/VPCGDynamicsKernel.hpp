--- conflicted
+++ resolved
@@ -1,11 +1,7 @@
 /*!
  * @file VPCGDynamicsKernel.hpp
  *
-<<<<<<< HEAD
  * @date Aug 23, 2024
-=======
- * @date Aug 22, 2024
->>>>>>> 49b64f57
  * @author Tim Spain <timothy.spain@nersc.no>
  * @author Einar Ólason <einar.olason@nersc.no>
  */
