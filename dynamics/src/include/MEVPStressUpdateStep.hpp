--- conflicted
+++ resolved
@@ -18,10 +18,6 @@
 
 template <int DGadvection, int DGstress, int CG>
 class MEVPStressUpdateStep : public StressUpdateStep<DGadvection, DGstress> {
-<<<<<<< HEAD
-    // using StressUpdateStep<DGadvection, DGstress>::SymmetricTensorVector;
-=======
->>>>>>> 3d86f9de
 
 public:
     typedef std::array<std::reference_wrapper<DGVector<DGstress>>, N_TENSOR_ELEMENTS>
@@ -55,39 +51,21 @@
             // Here, one should check if it is enough to use a 2-point Gauss rule.
             // We're dealing with dG2, 3-point Gauss should be required.
 
-<<<<<<< HEAD
             const LocalEdgeVector<nGauss * nGauss> h_gauss
                 = (h.row(i) * PSI<DGadvection, nGauss>).array().max(0.0).matrix();
             const LocalEdgeVector<nGauss * nGauss> a_gauss
                 = (a.row(i) * PSI<DGadvection, nGauss>).array().max(0.0).min(1.0).matrix();
 
-            const LocalEdgeVector<nGauss * nGauss> e11_gauss
-                = strain[I11].row(i) * PSI<DGstress, nGauss>;
-            const LocalEdgeVector<nGauss * nGauss> e12_gauss
-                = strain[I12].row(i) * PSI<DGstress, nGauss>;
-            const LocalEdgeVector<nGauss * nGauss> e22_gauss
-                = strain[I22].row(i) * PSI<DGstress, nGauss>;
-=======
-            const LocalEdgeVector<nGauss* nGauss> h_gauss
-                = (h.row(i) * PSI<DGadvection, nGauss>).array().max(0.0).matrix();
-            const LocalEdgeVector<nGauss* nGauss> a_gauss
-                = (a.row(i) * PSI<DGadvection, nGauss>).array().max(0.0).min(1.0).matrix();
+            const LocalEdgeVector<nGauss * nGauss> e11_gauss = e11.row(i) * PSI<DGstress, nGauss>;
+            const LocalEdgeVector<nGauss * nGauss> e12_gauss = e12.row(i) * PSI<DGstress, nGauss>;
+            const LocalEdgeVector<nGauss * nGauss> e22_gauss = e22.row(i) * PSI<DGstress, nGauss>;
 
-            const LocalEdgeVector<nGauss* nGauss> e11_gauss = e11.row(i) * PSI<DGstress, nGauss>;
-            const LocalEdgeVector<nGauss* nGauss> e12_gauss = e12.row(i) * PSI<DGstress, nGauss>;
-            const LocalEdgeVector<nGauss* nGauss> e22_gauss = e22.row(i) * PSI<DGstress, nGauss>;
->>>>>>> 3d86f9de
-
-            const LocalEdgeVector<nGauss* nGauss> DELTA = (SQR(vpParams.DeltaMin)
+            const LocalEdgeVector<nGauss * nGauss> DELTA = (SQR(vpParams.DeltaMin)
                 + 1.25 * (e11_gauss.array().square() + e22_gauss.array().square())
                 + 1.50 * e11_gauss.array() * e22_gauss.array() + e12_gauss.array().square())
-<<<<<<< HEAD
+
                                                                .sqrt()
                                                                .matrix();
-=======
-                                                              .sqrt()
-                                                              .matrix();
->>>>>>> 3d86f9de
             // double DELTA = sqrt(SQR(vpparameters.DeltaMin) + 1.25 * (SQR(E11(i, 0)) + SQR(E22(i,
             // 0)))
             //       + 1.50 * E11(i, 0) * E22(i, 0) + SQR(E12(i, 0)));
@@ -95,42 +73,16 @@
 
             //   //! Ice strength
             //   double P = vpparameters.Pstar * H(i, 0) * exp(-20.0 * (1.0 - A(i, 0)));
-<<<<<<< HEAD
+
             const LocalEdgeVector<nGauss * nGauss> P
                 = (vpParams.Pstar * h_gauss.array() * (-20.0 * (1.0 - a_gauss.array())).exp())
                       .matrix();
 
-            // //   double zeta = P / 2.0 / DELTA;
-            // //   double eta = zeta / 4;
+            //   // S = S_old + 1/alpha (S(u)-S_old) = (1-1/alpha) S_old + 1/alpha S(u)
 
-            // //   // replacement pressure
-            // //   P = P * DELTA / (vpparameters.DeltaMin + DELTA);
-=======
-            const LocalEdgeVector<nGauss* nGauss> P
-                = (vpParams.Pstar * h_gauss.array() * (-20.0 * (1.0 - a_gauss.array())).exp())
-                      .matrix();
->>>>>>> 3d86f9de
-
-
-            //   // S = S_old + 1/alpha (S(u)-S_old) = (1-1/alpha) S_old + 1/alpha S(u)
-<<<<<<< HEAD
-            stress[I11].row(i) *= (1.0 - 1.0 / alpha);
-            stress[I12].row(i) *= (1.0 - 1.0 / alpha);
-            stress[I22].row(i) *= (1.0 - 1.0 / alpha);
-
-            //  zeta = P / 2.0 / DELTA;
-            //  eta = zeta / 4;
-            //  (zeta-eta) = zeta - 1/4 zeta = 3/4 zeta
-
-            //   S11.row(i)
-            //       += 1.0 / alpha * (2. * eta * E11.row(i) + (zeta - eta) * (E11.row(i) +
-            //       E22.row(i)));
-            //   S11(i, 0) -= 1.0 / alpha * 0.5 * P;
-=======
             s11.row(i) *= (1.0 - 1.0 / alpha);
             s12.row(i) *= (1.0 - 1.0 / alpha);
             s22.row(i) *= (1.0 - 1.0 / alpha);
->>>>>>> 3d86f9de
 
             // const Eigen::Matrix<Nextsim::FloatType, 1, 9> J = ParametricTools::J<3>(smesh, i);
             // // get the inverse of the mass matrix scaled with the test-functions in the gauss
@@ -140,11 +92,7 @@
             // ParametricTools::massMatrix<8>(smesh, i).inverse()
             //     * (PSI<8,3>.array().rowwise() * (GAUSSWEIGHTS<3>.array() * J.array())).matrix();
 
-<<<<<<< HEAD
-            stress[I11].row(i) += pmap->iMJwPSI[i]
-=======
             s11.row(i) += pmap->iMJwPSI[i]
->>>>>>> 3d86f9de
                 * (1.0 / alpha
                     * (P.array() / 8.0 / DELTA.array()
                             * (5.0 * e11_gauss.array() + 3.0 * e22_gauss.array())
@@ -154,11 +102,8 @@
 
             //   S12.row(i) += 1.0 / alpha * (2. * eta * E12.row(i));
             // 2 eta = 2/4 * P / (2 Delta) = P / (4 Delta)
-<<<<<<< HEAD
-            stress[I12].row(i) += pmap->iMJwPSI[i]
-=======
+
             s12.row(i) += pmap->iMJwPSI[i]
->>>>>>> 3d86f9de
                 * (1.0 / alpha
                     * (P.array() / 4.0 / DELTA.array() * e12_gauss.array()).matrix().transpose());
 
@@ -166,11 +111,8 @@
             //       += 1.0 / alpha * (2. * eta * E22.row(i) + (zeta - eta) * (E11.row(i) +
             //       E22.row(i)));
             //   S22(i, 0) -= 1.0 / alpha * 0.5 * P;
-<<<<<<< HEAD
-            stress[I22].row(i) += pmap->iMJwPSI[i]
-=======
+
             s22.row(i) += pmap->iMJwPSI[i]
->>>>>>> 3d86f9de
                 * (1.0 / alpha
                     * (P.array() / 8.0 / DELTA.array()
                             * (5.0 * e22_gauss.array() + 3.0 * e11_gauss.array())
