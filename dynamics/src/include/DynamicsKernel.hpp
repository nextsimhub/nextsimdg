--- conflicted
+++ resolved
@@ -235,13 +235,9 @@
     std::unordered_map<std::string, DGVector<DGadvection>> advectedFields;
 
     // A map from field name to the type of
-<<<<<<< HEAD
-    const std::unordered_map<std::string, ModelArray::Type> fieldType;
+    std::unordered_map<std::string, ModelArray::Type> fieldType;
 
     const DynamicsParameters& baseParams;
-=======
-    std::unordered_map<std::string, ModelArray::Type> fieldType;
->>>>>>> a3a2fc3d
 };
 
 }
