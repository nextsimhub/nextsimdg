/*!
 * @file DynamicsKernel.hpp
 *
 * @date Jan 5, 2024
 * @author Tim Spain <timothy.spain@nersc.no>
 */

#ifndef DYNAMICSKERNEL_HPP
#define DYNAMICSKERNEL_HPP

#include "DGTransport.hpp"
#include "Interpolations.hpp"
#include "ParametricMesh.hpp"
#include "ParametricTools.hpp"

#include "Tools.hpp"
#include "cgVector.hpp"
#include "dgLimit.hpp"
#include "dgVector.hpp"
#include "dgVisu.hpp"

#include "DGModelArray.hpp"
#include "include/ModelArray.hpp"
#include "include/Time.hpp"
#include "include/gridNames.hpp"

#include <map>
#include <set>
#include <string>
#include <unordered_map>
#include <memory>

namespace Nextsim {

<<<<<<< HEAD
// forward declare the class holding the potentially non-DG parts
template <int DGdegree>
class DynamicsInternals;
=======
// forward define the class holding the potentially non-DG parts
template <int DGdegree> class DynamicsInternals;
>>>>>>> edfb818d

template <int DGadvection, int DGstress> class DynamicsKernel {
public:
    typedef std::pair<const std::string, const DGVector<DGadvection>&> DataMapping;
    typedef std::map<typename DataMapping::first_type, typename DataMapping::second_type> DataMap;

    DynamicsKernel() = default;
    virtual ~DynamicsKernel() = default;
    virtual void initialise(const ModelArray& coords, bool isSpherical, const ModelArray& mask)
    {
        //! Define the spatial mesh
        smesh = std::make_unique<ParametricMesh>((isSpherical) ? Nextsim::SPHERICAL : Nextsim::CARTESIAN);

        smesh->coordinatesFromModelArray(coords);
        if (isSpherical)
            smesh->RotatePoleToGreenland();
        smesh->landmaskFromModelArray(mask);
        smesh->dirichletFromMask();
        // TODO: handle periodic and open edges
        for (ParametricMesh::Edge edge : ParametricMesh::edges) {
            smesh->dirichletFromEdge(edge);
        }

        //! Initialize transport
        dgtransport = std::make_unique<Nextsim::DGTransport<DGadvection>>(*smesh);
        dgtransport->settimesteppingscheme("rk2");

        // resize DG vectors
        hice.resize_by_mesh(*smesh);
        cice.resize_by_mesh(*smesh);

        e11.resize_by_mesh(*smesh);
        e12.resize_by_mesh(*smesh);
        e22.resize_by_mesh(*smesh);
        s11.resize_by_mesh(*smesh);
        s12.resize_by_mesh(*smesh);
        s22.resize_by_mesh(*smesh);
    }

    /*!
     * @brief Sets the data from a provided ModelArray.
     *
     * @details Given a name and a ModelArray, sets the data associated with that
     * name. In some special cases (hice, cice…) this is a special array used in
     * the dynamics calculations. In all other cases, these are added to the
     * container of name data fields to be advected. The provided ModelArray can be
     * of DG or DGSTRESS type, in which case all components of the DGVector are
     * filled, or any other type which only fills the DG0 finite volume element of
     * the dgVector. The behaviour is exactly that of the ma2dg() function defined
     * in the DGModelArray class.
     *
     * @param name The name of the data field to set.
     * @param data The ModelArray containing the data to be set.
     *
     */
    virtual void setData(const std::string& name, const ModelArray& data)
    {

        // Special cases: hice, cice, (damage, stress) <- not yet implemented
        if (name == hiceName) {
            DGModelArray::ma2dg(data, hice);
        } else if (name == ciceName) {
            DGModelArray::ma2dg(data, cice);
        } else {
            // All other fields get shoved in a (labelled) bucket
            DGModelArray::ma2dg(data, advectedFields[name]);
        }
    }

    /*!
     * @brief Returns an HField ModelArray containing the DG0 finite volume
     * component of the named dynamics field.
     *
     * @param name the name of the requested field.
     *
     */
    virtual ModelArray getDG0Data(const std::string& name) const
    {
        HField data(ModelArray::Type::H);
        if (name == hiceName) {
            return DGModelArray::dg2ma(hice, data);
        } else if (name == ciceName) {
            return DGModelArray::dg2ma(cice, data);
        } else {
            // Any other named field must exist
            return DGModelArray::dg2ma(advectedFields.at(name), data);
        }
    }

    /*!
     * @brief Returns a DG or DGSTRESS ModelArray containing the full DG data for
     * the named dynamics field.
     *
     * @param name the name of the requested field.
     */
    virtual ModelArray getDGData(const std::string& name) const
    {

        if (name == hiceName) {
            DGField data(ModelArray::Type::DG);
            data.resize();
            return DGModelArray::dg2ma(hice, data);
        } else if (name == ciceName) {
            DGField data(ModelArray::Type::DG);
            data.resize();
            return DGModelArray::dg2ma(cice, data);
        } else {
            ModelArray::Type type = fieldType.at(name);
            ModelArray data(type);
            data.resize();
            return DGModelArray::dg2ma(advectedFields.at(name), data);
        }
    }

    virtual void update(const TimestepTime& tst) { ++stepNumber; }

    void advectionAndLimits(const TimestepTime& tst)
    {
        prepareAdvection();

        //! Perform transport step
        dgtransport->step(tst.step.seconds(), cice);
        dgtransport->step(tst.step.seconds(), hice);

        //! Gauss-point limiting
        Nextsim::LimitMax(cice, 1.0);
        Nextsim::LimitMin(cice, 0.0);
        Nextsim::LimitMin(hice, 0.0);
    }

protected:
    std::unique_ptr<Nextsim::DGTransport<DGadvection>> dgtransport;

    DGVector<DGadvection> hice;
    DGVector<DGadvection> cice;

    //! Vectors storing strain and stress components
    DGVector<DGstress> e11, e12, e22;
    DGVector<DGstress> s11, s12, s22;

    size_t nSteps = 100;

    size_t stepNumber = 0;

    double deltaT;

    std::unique_ptr<Nextsim::ParametricMesh> smesh;

    virtual void updateMomentum(const TimestepTime& tst) = 0;

    // Pass through functions to the common momentum solver class
    /*!
     * Prepares the stress iteration and momentum equation solution.
     *
     * @param data A map from data name to the DGVector containing that data.
     *             The keys must include H (hiceName), A (ciceName) and can
     *             optionally contain D (damageName).
     */
    virtual void prepareIteration(const DataMap& data) = 0;
    /*!
     * Updates the strain values based on the velocities
     */
    virtual void projectVelocityToStrain() = 0;
    /*!
     * Calculates the divergence of the stress tensor.
     */
    virtual void stressDivergence() = 0;
    /*!
     * Apply Dirichlet and periodic boundary conditions.
     */
    virtual void applyBoundaries() = 0;

    /*!
     * Prepares the transport objects to perform the advection step.
     */
    virtual void prepareAdvection() = 0;

private:
    std::unordered_map<std::string, DGVector<DGadvection>> advectedFields;

    // A map from field name to the type of
    const std::unordered_map<std::string, ModelArray::Type> fieldType;
};

}

#endif /* DYNAMICSKERNEL_HPP */<|MERGE_RESOLUTION|>--- conflicted
+++ resolved
@@ -32,14 +32,8 @@
 
 namespace Nextsim {
 
-<<<<<<< HEAD
-// forward declare the class holding the potentially non-DG parts
-template <int DGdegree>
-class DynamicsInternals;
-=======
 // forward define the class holding the potentially non-DG parts
 template <int DGdegree> class DynamicsInternals;
->>>>>>> edfb818d
 
 template <int DGadvection, int DGstress> class DynamicsKernel {
 public:
