--- conflicted
+++ resolved
@@ -17,17 +17,10 @@
 
 template <int DGadvection> class BBMDynamicsKernel : public BrittleCGDynamicsKernel<DGadvection> {
 public:
-<<<<<<< HEAD
     using DynamicsKernel<DGadvection, DGstressComp>::nSteps;
 //using DynamicsKernel<DGadvection, DGstressComp>::momentum;
     using DynamicsKernel<DGadvection, DGstressComp>::hice;
     using DynamicsKernel<DGadvection, DGstressComp>::cice;
-=======
-    using DynamicsKernel<DGadvection, DGstressDegree>::nSteps;
-    // using DynamicsKernel<DGadvection, DGstressDegree>::momentum;
-    using DynamicsKernel<DGadvection, DGstressDegree>::hice;
-    using DynamicsKernel<DGadvection, DGstressDegree>::cice;
->>>>>>> fa2a3a6e
     using CGDynamicsKernel<DGadvection>::pmap;
     using BrittleCGDynamicsKernel<DGadvection>::damage;
     using CGDynamicsKernel<DGadvection>::initialise;
