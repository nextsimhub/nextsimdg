/*!
 * @file BBMStressUpdateStep.hpp
 *
<<<<<<< HEAD
 * @date 04 Sep 2024
=======
 * @date 24 Sep 2024
>>>>>>> ad867637
 * @author Tim Spain <timothy.spain@nersc.no>
 */

#ifndef BBMSTRESSUPDATESTEP_HPP
#define BBMSTRESSUPDATESTEP_HPP

#include "include/StressUpdateStep.hpp"

#include "include/MEBParameters.hpp"
#include "include/ParametricMap.hpp"
#include "include/codeGenerationDGinGauss.hpp"

namespace Nextsim {

template <int DGadvection, int DGstress, int CG>
class BBMStressUpdateStep : public StressUpdateStep<DGadvection, DGstress> {

public:
    typedef std::array<std::reference_wrapper<DGVector<DGstress>>, N_TENSOR_ELEMENTS>
        SymmetricTensorVector;
    BBMStressUpdateStep()
        : pmap(nullptr)
        , p_d(nullptr)
    {
    }
    ~BBMStressUpdateStep() = default;
    void stressUpdateHighOrder(const DynamicsParameters& dParams, const ParametricMesh& smesh,
        SymmetricTensorVector& stress, const SymmetricTensorVector& strain,
        const DGVector<DGadvection>& h, const DGVector<DGadvection>& a,
        const double deltaT) override
    {
        assert(pmap);

        // Unwrap references
        DGVector<DGstress>& s11 = stress[I11];
        DGVector<DGstress>& s12 = stress[I12];
        DGVector<DGstress>& s22 = stress[I22];

        DGVector<DGstress>& e11 = strain[I11];
        DGVector<DGstress>& e12 = strain[I12];
        DGVector<DGstress>& e22 = strain[I22];

        const MEBParameters& params = reinterpret_cast<const MEBParameters&>(dParams);
        // Number of Gauss points
        const size_t nGauss = (((DGstress == 8) || (DGstress == 6)) ? 3 : (DGstress == 3 ? 2 : -1));
//! Stress and Damage Update
#pragma omp parallel for
        for (size_t i = 0; i < smesh.nelements; ++i) {

            //! Evaluate values in Gauss points (3 point Gauss rule in 2d => 9 points)
            const Eigen::Matrix<double, 1, nGauss * nGauss> hGauss
                = (h.row(i) * PSI<DGadvection, nGauss>).array().max(0.0).matrix();
            const Eigen::Matrix<double, 1, nGauss * nGauss> aGauss
                = (a.row(i) * PSI<DGadvection, nGauss>).array().max(0.0).min(1.0).matrix();
            Eigen::Matrix<double, 1, nGauss * nGauss> dGauss
                = (p_d->row(i) * PSI<DGadvection, nGauss>).array().max(1e-12).min(1.0).matrix();

            const Eigen::Matrix<double, 1, nGauss * nGauss> e11Gauss
                = e11.row(i) * PSI<DGstress, nGauss>;
            const Eigen::Matrix<double, 1, nGauss * nGauss> e12Gauss
                = e12.row(i) * PSI<DGstress, nGauss>;
            const Eigen::Matrix<double, 1, nGauss * nGauss> e22Gauss
                = e22.row(i) * PSI<DGstress, nGauss>;

            Eigen::Matrix<double, 1, nGauss * nGauss> s11Gauss = s11.row(i) * PSI<DGstress, nGauss>;
            Eigen::Matrix<double, 1, nGauss * nGauss> s12Gauss = s12.row(i) * PSI<DGstress, nGauss>;
            Eigen::Matrix<double, 1, nGauss * nGauss> s22Gauss = s22.row(i) * PSI<DGstress, nGauss>;

            //! Current normal stress for the evaluation of tildeP (Eqn. 1)
            Eigen::Matrix<double, 1, nGauss * nGauss> sigma_n
                = 0.5 * (s11Gauss.array() + s22Gauss.array());

            //! exp(-C(1-A))
            const Eigen::Matrix<double, 1, nGauss * nGauss> expC
                = (params.compaction_param * (1.0 - aGauss.array())).exp().array();

            // Eqn. 25
            const Eigen::Matrix<double, 1, nGauss * nGauss> powalphaexpC
                = (dGauss.array() * expC.array()).pow(params.exponent_relaxation_sigma - 1);
            const Eigen::Matrix<double, 1, nGauss * nGauss> time_viscous
                = params.undamaged_time_relaxation_sigma * powalphaexpC;

            //! BBM  Computing tildeP according to (Eqn. 7b and Eqn. 8)
            // (Eqn. 8)
            const Eigen::Matrix<double, 1, nGauss * nGauss> Pmax
                = params.P0 * hGauss.array().pow(params.exponent_compression_factor) * expC.array();

            // (Eqn. 7b) Prepare tildeP
            // tildeP must be capped at 1 to get an elastic response
            // (Eqn. 7b) Select case based on sigma_n
            const Eigen::Matrix<double, 1, nGauss * nGauss> tildeP
                = (sigma_n.array() < 0.0)
                      .select((-Pmax.array() / sigma_n.array()).min(1.0).matrix(), 0.);

            // multiplicator
            const Eigen::Matrix<double, 1, nGauss * nGauss> multiplicator
                = time_viscous.array() / (time_viscous.array() + (1. - tildeP.array()) * deltaT);

            //! Eqn. 9
            const Eigen::Matrix<double, 1, nGauss * nGauss> elasticity
                = hGauss.array() * params.young * dGauss.array() * expC.array();

            // Eqn. 12: first factor on RHS
            /* Stiffness matrix
             * / (K:e)11 \       1     /  1  nu    0  \ / e11 \
             * | (K:e)22 |  =  ------- | nu   1    0  | | e22 |
             * \ (K:e)12 /    1 - nu^2 \  0   0  1-nu / \ e12 /
             */

            const Eigen::Matrix<double, 1, nGauss * nGauss> Dunit_factor
                = deltaT * elasticity.array() / (1. - (params.nu0 * params.nu0));

            s11Gauss.array()
                += Dunit_factor.array() * (e11Gauss.array() + params.nu0 * e22Gauss.array());
            s22Gauss.array()
                += Dunit_factor.array() * (params.nu0 * e11Gauss.array() + e22Gauss.array());
            s12Gauss.array() += Dunit_factor.array() * e12Gauss.array() * (1. - params.nu0);

            //! Implicit part of RHS (Eqn. 33)
            s11Gauss.array() *= multiplicator.array();
            s22Gauss.array() *= multiplicator.array();
            s12Gauss.array() *= multiplicator.array();

            sigma_n = 0.5 * (s11Gauss.array() + s22Gauss.array());
            const Eigen::Matrix<double, 1, nGauss * nGauss> tau
                = (0.25 * (s11Gauss.array() - s22Gauss.array()).square()
                    + s12Gauss.array().square())
                      .sqrt();

            const double scale_coef = std::sqrt(0.1 / smesh.h(i));

            //! Eqn. 22
            const Eigen::Matrix<double, 1, nGauss * nGauss> cohesion
                = params.C_lab * scale_coef * hGauss.array();
            //! Eqn. 30
            const Eigen::Matrix<double, 1, nGauss * nGauss> compr_strength
                = params.compr_strength * scale_coef * hGauss.array();

            // Mohr-Coulomb failure using Mssrs. Plante & Tremblay's formulation
            // sigma_s + tan_phi*sigma_n < 0 is always inside, but gives dcrit < 0
            Eigen::Matrix<double, 1, nGauss * nGauss> dcrit
                = (tau.array() + params.tan_phi * sigma_n.array() > 0.)
                      .select(
                          cohesion.array() / (tau.array() + params.tan_phi * sigma_n.array()), 1.);

            // Compressive failure using Mssrs. Plante & Tremblay's formulation
            dcrit = (sigma_n.array() < -compr_strength.array())
                        .select(-compr_strength.array() / sigma_n.array(), dcrit);

            // Only damage when we're outside
            dcrit = dcrit.array().min(1.0);

            // Eqn. 29
            const Eigen::Matrix<double, 1, nGauss * nGauss> td = smesh.h(i)
                * std::sqrt(2. * (1. + params.nu0) * params.rho_ice) / elasticity.array().sqrt();

            // Update damage
            dGauss.array() -= dGauss.array() * (1. - dcrit.array()) * deltaT / td.array();

            // Relax stress in Gassus points
            s11Gauss.array() -= s11Gauss.array() * (1. - dcrit.array()) * deltaT / td.array();
            s12Gauss.array() -= s12Gauss.array() * (1. - dcrit.array()) * deltaT / td.array();
            s22Gauss.array() -= s22Gauss.array() * (1. - dcrit.array()) * deltaT / td.array();

            // INTEGRATION OF STRESS AND DAMAGE
<<<<<<< HEAD
            // const Eigen::Matrix<Nextsim::FloatType, 1, nGauss* nGauss> J
            //     = ParametricTools::J<3>(smesh, i);
            // // get the inverse of the mass matrix scaled with the test-functions in the gauss
            // // points, with the gauss weights and with J. This is a 8 x 9 matrix
            // const Eigen::Matrix<Nextsim::FloatType, DGstress, nGauss* nGauss> imass_psi
            //     = ParametricTools::massMatrix<DGstress>(smesh, i).inverse()
            //     * (PSI<DGstress, nGauss>.array().rowwise()
            //         * (GAUSSWEIGHTS<nGauss>.array() * J.array()))
            //           .matrix();

            // s11.row(i) = imass_psi * s11Gauss.matrix().transpose();
            // s12.row(i) = imass_psi * s12Gauss.matrix().transpose();
            // s22.row(i) = imass_psi * s22Gauss.matrix().transpose();

            s11.row(i) = pmap->iMJwPSI[i] * s11Gauss.matrix().transpose();
            s12.row(i) = pmap->iMJwPSI[i] * s12Gauss.matrix().transpose();
            s22.row(i) = pmap->iMJwPSI[i] * s22Gauss.matrix().transpose();

            // const Eigen::Matrix<Nextsim::FloatType, DGadvection, nGauss* nGauss> imass_psi2
            //     = ParametricTools::massMatrix<DGadvection>(smesh, i).inverse()
            //     * (PSI<DGadvection, nGauss>.array().rowwise()
            //         * (GAUSSWEIGHTS<nGauss>.array() * J.array()))
            //           .matrix();

            p_d->row(i) = pmap->iMJwPSI_dam[i] * dGauss.matrix().transpose();
=======
            const Eigen::Matrix<Nextsim::FloatType, 1, nGauss * nGauss> J
                = ParametricTools::J<3>(smesh, i);
            // get the inverse of the mass matrix scaled with the test-functions in the gauss
            // points, with the gauss weights and with J. This is a 8 x 9 matrix
            const Eigen::Matrix<Nextsim::FloatType, DGstress, nGauss * nGauss> imass_psi
                = ParametricTools::massMatrix<DGstress>(smesh, i).inverse()
                * (PSI<DGstress, nGauss>.array().rowwise()
                    * (GAUSSWEIGHTS<nGauss>.array() * J.array()))
                      .matrix();

            s11.row(i) = imass_psi * s11Gauss.matrix().transpose();
            s12.row(i) = imass_psi * s12Gauss.matrix().transpose();
            s22.row(i) = imass_psi * s22Gauss.matrix().transpose();

            const Eigen::Matrix<Nextsim::FloatType, DGadvection, nGauss * nGauss> imass_psi2
                = ParametricTools::massMatrix<DGadvection>(smesh, i).inverse()
                * (PSI<DGadvection, nGauss>.array().rowwise()
                    * (GAUSSWEIGHTS<nGauss>.array() * J.array()))
                      .matrix();

            p_d->row(i) = imass_psi2 * dGauss.matrix().transpose();
>>>>>>> ad867637
        }
    }

    void setDamage(DGVector<DGadvection>& dIn) { p_d = &dIn; }
    void setPMap(ParametricMomentumMap<CG, DGadvection>* pmapIn) { pmap = pmapIn; }

protected:
    ParametricMomentumMap<CG, DGadvection>* pmap;
    DGVector<DGadvection>* p_d;
};
}

#endif /* BBMSTRESSUPDATESTEP_ */<|MERGE_RESOLUTION|>--- conflicted
+++ resolved
@@ -1,11 +1,7 @@
 /*!
  * @file BBMStressUpdateStep.hpp
  *
-<<<<<<< HEAD
  * @date 04 Sep 2024
-=======
- * @date 24 Sep 2024
->>>>>>> ad867637
  * @author Tim Spain <timothy.spain@nersc.no>
  */
 
@@ -171,7 +167,6 @@
             s22Gauss.array() -= s22Gauss.array() * (1. - dcrit.array()) * deltaT / td.array();
 
             // INTEGRATION OF STRESS AND DAMAGE
-<<<<<<< HEAD
             // const Eigen::Matrix<Nextsim::FloatType, 1, nGauss* nGauss> J
             //     = ParametricTools::J<3>(smesh, i);
             // // get the inverse of the mass matrix scaled with the test-functions in the gauss
@@ -197,29 +192,6 @@
             //           .matrix();
 
             p_d->row(i) = pmap->iMJwPSI_dam[i] * dGauss.matrix().transpose();
-=======
-            const Eigen::Matrix<Nextsim::FloatType, 1, nGauss * nGauss> J
-                = ParametricTools::J<3>(smesh, i);
-            // get the inverse of the mass matrix scaled with the test-functions in the gauss
-            // points, with the gauss weights and with J. This is a 8 x 9 matrix
-            const Eigen::Matrix<Nextsim::FloatType, DGstress, nGauss * nGauss> imass_psi
-                = ParametricTools::massMatrix<DGstress>(smesh, i).inverse()
-                * (PSI<DGstress, nGauss>.array().rowwise()
-                    * (GAUSSWEIGHTS<nGauss>.array() * J.array()))
-                      .matrix();
-
-            s11.row(i) = imass_psi * s11Gauss.matrix().transpose();
-            s12.row(i) = imass_psi * s12Gauss.matrix().transpose();
-            s22.row(i) = imass_psi * s22Gauss.matrix().transpose();
-
-            const Eigen::Matrix<Nextsim::FloatType, DGadvection, nGauss * nGauss> imass_psi2
-                = ParametricTools::massMatrix<DGadvection>(smesh, i).inverse()
-                * (PSI<DGadvection, nGauss>.array().rowwise()
-                    * (GAUSSWEIGHTS<nGauss>.array() * J.array()))
-                      .matrix();
-
-            p_d->row(i) = imass_psi2 * dGauss.matrix().transpose();
->>>>>>> ad867637
         }
     }
 
