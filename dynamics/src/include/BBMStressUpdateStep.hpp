/*!
 * @file BBMStressUpdateStep.hpp
 *
 * @date Mar 1, 2024
 * @author Tim Spain <timothy.spain@nersc.no>
 */

#ifndef BBMSTRESSUPDATESTEP_HPP
#define BBMSTRESSUPDATESTEP_HPP

#include "include/StressUpdateStep.hpp"

#include "include/MEBParameters.hpp"
#include "include/ParametricMap.hpp"
#include "include/codeGenerationDGinGauss.hpp"

namespace Nextsim {

template <int DGadvection, int DGstress, int CG>
class BBMStressUpdateStep : public StressUpdateStep<DGadvection, DGstress> {

public:
    typedef std::array<std::reference_wrapper<DGVector<DGstress>>, N_TENSOR_ELEMENTS>
        SymmetricTensorVector;
    BBMStressUpdateStep()
        : pmap(nullptr)
        , p_d(nullptr)
    {
    }
    ~BBMStressUpdateStep() = default;
    void stressUpdateHighOrder(const DynamicsParameters& dParams, const ParametricMesh& smesh,
        SymmetricTensorVector& stress, const SymmetricTensorVector& strain,
        const DGVector<DGadvection>& h, const DGVector<DGadvection>& a,
        const double deltaT) override
    {
        // Unwrap references
        DGVector<DGstress>& s11 = stress[I11];
        DGVector<DGstress>& s12 = stress[I12];
        DGVector<DGstress>& s22 = stress[I22];

        DGVector<DGstress>& e11 = strain[I11];
        DGVector<DGstress>& e12 = strain[I12];
        DGVector<DGstress>& e22 = strain[I22];

        const MEBParameters& params = reinterpret_cast<const MEBParameters&>(dParams);
        // Number of Gauss points
        const size_t nGauss = (((DGstress == 8) || (DGstress == 6)) ? 3 : (DGstress == 3 ? 2 : -1));
//! Stress and Damage Update
#pragma omp parallel for
        for (size_t i = 0; i < smesh.nelements; ++i) {

            //! Evaluate values in Gauss points (3 point Gauss rule in 2d => 9 points)
<<<<<<< HEAD
            const Eigen::Matrix<double, 1, nGauss * nGauss> hGauss
                = (h.row(i) * PSI<DGadvection, nGauss>).array().max(0.0).matrix();
            const Eigen::Matrix<double, 1, nGauss * nGauss> aGauss
                = (a.row(i) * PSI<DGadvection, nGauss>).array().max(0.0).min(1.0).matrix();
            Eigen::Matrix<double, 1, nGauss * nGauss> dGauss
                = (p_d->row(i) * PSI<DGadvection, nGauss>).array().max(1e-12).min(1.0).matrix();

                    const Eigen::Matrix<double, 1, nGauss * nGauss> e11Gauss = e11.row(i) * PSI<DGstress, nGauss>;
                    const Eigen::Matrix<double, 1, nGauss * nGauss> e12Gauss = e12.row(i) * PSI<DGstress, nGauss>;
                    const Eigen::Matrix<double, 1, nGauss * nGauss> e22Gauss = e22.row(i) * PSI<DGstress, nGauss>;

                    Eigen::Matrix<double, 1, nGauss * nGauss> s11Gauss = s11.row(i) * PSI<DGstress, nGauss>;
                    Eigen::Matrix<double, 1, nGauss * nGauss> s12Gauss = s12.row(i) * PSI<DGstress, nGauss>;
                    Eigen::Matrix<double, 1, nGauss * nGauss> s22Gauss = s22.row(i) * PSI<DGstress, nGauss>;

            //! Current normal stress for the evaluation of tildeP (Eqn. 1)
            Eigen::Matrix<double, 1, nGauss * nGauss> sigma_n
                = 0.5 * (s11Gauss.array() + s22Gauss.array());

            //! exp(-C(1-A))
            const Eigen::Matrix<double, 1, nGauss * nGauss> expC
                = (params.compaction_param * (1.0 - aGauss.array())).exp().array();

            // Eqn. 25
            const Eigen::Matrix<double, 1, nGauss * nGauss> powalphaexpC
                = (dGauss.array() * expC.array()).pow(params.exponent_relaxation_sigma - 1);
            const Eigen::Matrix<double, 1, nGauss * nGauss> time_viscous
=======
            const Eigen::Matrix<double, 1, nGauss* nGauss> hGauss
                = (h.row(i) * PSI<DGadvection, nGauss>).array().max(0.0).matrix();
            const Eigen::Matrix<double, 1, nGauss* nGauss> aGauss
                = (a.row(i) * PSI<DGadvection, nGauss>).array().max(0.0).min(1.0).matrix();
            Eigen::Matrix<double, 1, nGauss* nGauss> dGauss
                = (p_d->row(i) * PSI<DGadvection, nGauss>).array().max(1e-12).min(1.0).matrix();

            const Eigen::Matrix<double, 1, nGauss* nGauss> e11Gauss
                = e11.row(i) * PSI<DGstress, nGauss>;
            const Eigen::Matrix<double, 1, nGauss* nGauss> e12Gauss
                = e12.row(i) * PSI<DGstress, nGauss>;
            const Eigen::Matrix<double, 1, nGauss* nGauss> e22Gauss
                = e22.row(i) * PSI<DGstress, nGauss>;

            Eigen::Matrix<double, 1, nGauss* nGauss> s11Gauss = s11.row(i) * PSI<DGstress, nGauss>;
            Eigen::Matrix<double, 1, nGauss* nGauss> s12Gauss = s12.row(i) * PSI<DGstress, nGauss>;
            Eigen::Matrix<double, 1, nGauss* nGauss> s22Gauss = s22.row(i) * PSI<DGstress, nGauss>;

            //! Current normal stress for the evaluation of tildeP (Eqn. 1)
            Eigen::Matrix<double, 1, nGauss* nGauss> sigma_n
                = 0.5 * (s11Gauss.array() + s22Gauss.array());

            //! exp(-C(1-A))
            const Eigen::Matrix<double, 1, nGauss* nGauss> expC
                = (params.compaction_param * (1.0 - aGauss.array())).exp().array();

            // Eqn. 25
            const Eigen::Matrix<double, 1, nGauss* nGauss> powalphaexpC
                = (dGauss.array() * expC.array()).pow(params.exponent_relaxation_sigma - 1);
            const Eigen::Matrix<double, 1, nGauss* nGauss> time_viscous
>>>>>>> edfb818d
                = params.undamaged_time_relaxation_sigma * powalphaexpC;

            //! BBM  Computing tildeP according to (Eqn. 7b and Eqn. 8)
            // (Eqn. 8)
<<<<<<< HEAD
            const Eigen::Matrix<double, 1, nGauss * nGauss> Pmax
=======
            const Eigen::Matrix<double, 1, nGauss* nGauss> Pmax
>>>>>>> edfb818d
                = params.P0 * hGauss.array().pow(params.exponent_compression_factor) * expC.array();

            // (Eqn. 7b) Prepare tildeP
            // tildeP must be capped at 1 to get an elastic response
            // (Eqn. 7b) Select case based on sigma_n
<<<<<<< HEAD
            const Eigen::Matrix<double, 1, nGauss * nGauss> tildeP
=======
            const Eigen::Matrix<double, 1, nGauss* nGauss> tildeP
>>>>>>> edfb818d
                = (sigma_n.array() < 0.0)
                      .select((-Pmax.array() / sigma_n.array()).min(1.0).matrix(), 0.);

            // multiplicator
<<<<<<< HEAD
            const Eigen::Matrix<double, 1, nGauss * nGauss> multiplicator
                = time_viscous.array() / (time_viscous.array() + (1. - tildeP.array()) * deltaT);

            //! Eqn. 9
            const Eigen::Matrix<double, 1, nGauss * nGauss> elasticity
=======
            const Eigen::Matrix<double, 1, nGauss* nGauss> multiplicator
                = time_viscous.array() / (time_viscous.array() + (1. - tildeP.array()) * deltaT);

            //! Eqn. 9
            const Eigen::Matrix<double, 1, nGauss* nGauss> elasticity
>>>>>>> edfb818d
                = hGauss.array() * params.young * dGauss.array() * expC.array();

            // Eqn. 12: first factor on RHS
            /* Stiffness matrix
             * / (K:e)11 \       1     /  1  nu    0  \ / e11 \
             * | (K:e)22 |  =  ------- | nu   1    0  | | e22 |
             * \ (K:e)12 /    1 - nu^2 \  0   0  1-nu / \ e12 /
             */

<<<<<<< HEAD
            const Eigen::Matrix<double, 1, nGauss * nGauss> Dunit_factor
=======
            const Eigen::Matrix<double, 1, nGauss* nGauss> Dunit_factor
>>>>>>> edfb818d
                = deltaT * elasticity.array() / (1. - (params.nu0 * params.nu0));

            s11Gauss.array()
                += Dunit_factor.array() * (e11Gauss.array() + params.nu0 * e22Gauss.array());
            s22Gauss.array()
                += Dunit_factor.array() * (params.nu0 * e11Gauss.array() + e22Gauss.array());
            s12Gauss.array() += Dunit_factor.array() * e12Gauss.array() * (1. - params.nu0);

            //! Implicit part of RHS (Eqn. 33)
            s11Gauss.array() *= multiplicator.array();
            s22Gauss.array() *= multiplicator.array();
            s12Gauss.array() *= multiplicator.array();

            sigma_n = 0.5 * (s11Gauss.array() + s22Gauss.array());
<<<<<<< HEAD
            const Eigen::Matrix<double, 1, nGauss * nGauss> tau
=======
            const Eigen::Matrix<double, 1, nGauss* nGauss> tau
>>>>>>> edfb818d
                = (0.25 * (s11Gauss.array() - s22Gauss.array()).square()
                    + s12Gauss.array().square())
                      .sqrt();

            const double scale_coef = std::sqrt(0.1 / smesh.h(i));

            //! Eqn. 22
<<<<<<< HEAD
            const Eigen::Matrix<double, 1, nGauss * nGauss> cohesion
                = params.C_lab * scale_coef * hGauss.array();
            //! Eqn. 30
            const Eigen::Matrix<double, 1, nGauss * nGauss> compr_strength
=======
            const Eigen::Matrix<double, 1, nGauss* nGauss> cohesion
                = params.C_lab * scale_coef * hGauss.array();
            //! Eqn. 30
            const Eigen::Matrix<double, 1, nGauss* nGauss> compr_strength
>>>>>>> edfb818d
                = params.compr_strength * scale_coef * hGauss.array();

            // Mohr-Coulomb failure using Mssrs. Plante & Tremblay's formulation
            // sigma_s + tan_phi*sigma_n < 0 is always inside, but gives dcrit < 0
<<<<<<< HEAD
            Eigen::Matrix<double, 1, nGauss * nGauss> dcrit
=======
            Eigen::Matrix<double, 1, nGauss* nGauss> dcrit
>>>>>>> edfb818d
                = (tau.array() + params.tan_phi * sigma_n.array() > 0.)
                      .select(
                          cohesion.array() / (tau.array() + params.tan_phi * sigma_n.array()), 1.);

            // Compressive failure using Mssrs. Plante & Tremblay's formulation
            dcrit = (sigma_n.array() < -compr_strength.array())
                        .select(-compr_strength.array() / sigma_n.array(), dcrit);

            // Only damage when we're outside
            dcrit = dcrit.array().min(1.0);

            // Eqn. 29
<<<<<<< HEAD
            const Eigen::Matrix<double, 1, nGauss * nGauss> td = smesh.h(i)
=======
            const Eigen::Matrix<double, 1, nGauss* nGauss> td = smesh.h(i)
>>>>>>> edfb818d
                * std::sqrt(2. * (1. + params.nu0) * params.rho_ice) / elasticity.array().sqrt();

            // Update damage
            dGauss.array() -= dGauss.array() * (1. - dcrit.array()) * deltaT / td.array();

            // Relax stress in Gassus points
            s11Gauss.array() -= s11Gauss.array() * (1. - dcrit.array()) * deltaT / td.array();
            s12Gauss.array() -= s12Gauss.array() * (1. - dcrit.array()) * deltaT / td.array();
            s22Gauss.array() -= s22Gauss.array() * (1. - dcrit.array()) * deltaT / td.array();

            // INTEGRATION OF STRESS AND DAMAGE
<<<<<<< HEAD
            const Eigen::Matrix<Nextsim::FloatType, 1, nGauss * nGauss> J
                = ParametricTools::J<nGauss>(smesh, i);
            // get the inverse of the mass matrix scaled with the test-functions in the gauss
            // points, with the gauss weights and with J. This is a 8 x 9 matrix
            const Eigen::Matrix<Nextsim::FloatType, DGstress, nGauss * nGauss> imass_psi
=======
            const Eigen::Matrix<Nextsim::FloatType, 1, nGauss* nGauss> J
                = ParametricTools::J<3>(smesh, i);
            // get the inverse of the mass matrix scaled with the test-functions in the gauss
            // points, with the gauss weights and with J. This is a 8 x 9 matrix
            const Eigen::Matrix<Nextsim::FloatType, DGstress, nGauss* nGauss> imass_psi
>>>>>>> edfb818d
                = ParametricTools::massMatrix<DGstress>(smesh, i).inverse()
                * (PSI<DGstress, nGauss>.array().rowwise()
                    * (GAUSSWEIGHTS<nGauss>.array() * J.array()))
                      .matrix();

<<<<<<< HEAD
                    s11.row(i) = imass_psi * s11Gauss.matrix().transpose();
                    s12.row(i) = imass_psi * s12Gauss.matrix().transpose();
                    s22.row(i) = imass_psi * s22Gauss.matrix().transpose();

            const Eigen::Matrix<Nextsim::FloatType, DGadvection, nGauss * nGauss> imass_psi2
=======
            s11.row(i) = imass_psi * s11Gauss.matrix().transpose();
            s12.row(i) = imass_psi * s12Gauss.matrix().transpose();
            s22.row(i) = imass_psi * s22Gauss.matrix().transpose();

            const Eigen::Matrix<Nextsim::FloatType, DGadvection, nGauss* nGauss> imass_psi2
>>>>>>> edfb818d
                = ParametricTools::massMatrix<DGadvection>(smesh, i).inverse()
                * (PSI<DGadvection, nGauss>.array().rowwise()
                    * (GAUSSWEIGHTS<nGauss>.array() * J.array()))
                      .matrix();

            p_d->row(i) = imass_psi2 * dGauss.matrix().transpose();
        }
    }

    void setDamage(DGVector<DGadvection>& dIn) { p_d = &dIn; }
    void setPMap(ParametricMomentumMap<CG>* pmapIn) { pmap = pmapIn; }

protected:
    ParametricMomentumMap<CG>* pmap;
    DGVector<DGadvection>* p_d;
};
}

#endif /* BBMSTRESSUPDATESTEP_ */<|MERGE_RESOLUTION|>--- conflicted
+++ resolved
@@ -50,7 +50,6 @@
         for (size_t i = 0; i < smesh.nelements; ++i) {
 
             //! Evaluate values in Gauss points (3 point Gauss rule in 2d => 9 points)
-<<<<<<< HEAD
             const Eigen::Matrix<double, 1, nGauss * nGauss> hGauss
                 = (h.row(i) * PSI<DGadvection, nGauss>).array().max(0.0).matrix();
             const Eigen::Matrix<double, 1, nGauss * nGauss> aGauss
@@ -58,34 +57,6 @@
             Eigen::Matrix<double, 1, nGauss * nGauss> dGauss
                 = (p_d->row(i) * PSI<DGadvection, nGauss>).array().max(1e-12).min(1.0).matrix();
 
-                    const Eigen::Matrix<double, 1, nGauss * nGauss> e11Gauss = e11.row(i) * PSI<DGstress, nGauss>;
-                    const Eigen::Matrix<double, 1, nGauss * nGauss> e12Gauss = e12.row(i) * PSI<DGstress, nGauss>;
-                    const Eigen::Matrix<double, 1, nGauss * nGauss> e22Gauss = e22.row(i) * PSI<DGstress, nGauss>;
-
-                    Eigen::Matrix<double, 1, nGauss * nGauss> s11Gauss = s11.row(i) * PSI<DGstress, nGauss>;
-                    Eigen::Matrix<double, 1, nGauss * nGauss> s12Gauss = s12.row(i) * PSI<DGstress, nGauss>;
-                    Eigen::Matrix<double, 1, nGauss * nGauss> s22Gauss = s22.row(i) * PSI<DGstress, nGauss>;
-
-            //! Current normal stress for the evaluation of tildeP (Eqn. 1)
-            Eigen::Matrix<double, 1, nGauss * nGauss> sigma_n
-                = 0.5 * (s11Gauss.array() + s22Gauss.array());
-
-            //! exp(-C(1-A))
-            const Eigen::Matrix<double, 1, nGauss * nGauss> expC
-                = (params.compaction_param * (1.0 - aGauss.array())).exp().array();
-
-            // Eqn. 25
-            const Eigen::Matrix<double, 1, nGauss * nGauss> powalphaexpC
-                = (dGauss.array() * expC.array()).pow(params.exponent_relaxation_sigma - 1);
-            const Eigen::Matrix<double, 1, nGauss * nGauss> time_viscous
-=======
-            const Eigen::Matrix<double, 1, nGauss* nGauss> hGauss
-                = (h.row(i) * PSI<DGadvection, nGauss>).array().max(0.0).matrix();
-            const Eigen::Matrix<double, 1, nGauss* nGauss> aGauss
-                = (a.row(i) * PSI<DGadvection, nGauss>).array().max(0.0).min(1.0).matrix();
-            Eigen::Matrix<double, 1, nGauss* nGauss> dGauss
-                = (p_d->row(i) * PSI<DGadvection, nGauss>).array().max(1e-12).min(1.0).matrix();
-
             const Eigen::Matrix<double, 1, nGauss* nGauss> e11Gauss
                 = e11.row(i) * PSI<DGstress, nGauss>;
             const Eigen::Matrix<double, 1, nGauss* nGauss> e12Gauss
@@ -98,54 +69,37 @@
             Eigen::Matrix<double, 1, nGauss* nGauss> s22Gauss = s22.row(i) * PSI<DGstress, nGauss>;
 
             //! Current normal stress for the evaluation of tildeP (Eqn. 1)
-            Eigen::Matrix<double, 1, nGauss* nGauss> sigma_n
+            Eigen::Matrix<double, 1, nGauss * nGauss> sigma_n
                 = 0.5 * (s11Gauss.array() + s22Gauss.array());
 
             //! exp(-C(1-A))
-            const Eigen::Matrix<double, 1, nGauss* nGauss> expC
+            const Eigen::Matrix<double, 1, nGauss * nGauss> expC
                 = (params.compaction_param * (1.0 - aGauss.array())).exp().array();
 
             // Eqn. 25
-            const Eigen::Matrix<double, 1, nGauss* nGauss> powalphaexpC
+            const Eigen::Matrix<double, 1, nGauss * nGauss> powalphaexpC
                 = (dGauss.array() * expC.array()).pow(params.exponent_relaxation_sigma - 1);
-            const Eigen::Matrix<double, 1, nGauss* nGauss> time_viscous
->>>>>>> edfb818d
+            const Eigen::Matrix<double, 1, nGauss * nGauss> time_viscous
                 = params.undamaged_time_relaxation_sigma * powalphaexpC;
 
             //! BBM  Computing tildeP according to (Eqn. 7b and Eqn. 8)
             // (Eqn. 8)
-<<<<<<< HEAD
             const Eigen::Matrix<double, 1, nGauss * nGauss> Pmax
-=======
-            const Eigen::Matrix<double, 1, nGauss* nGauss> Pmax
->>>>>>> edfb818d
                 = params.P0 * hGauss.array().pow(params.exponent_compression_factor) * expC.array();
 
             // (Eqn. 7b) Prepare tildeP
             // tildeP must be capped at 1 to get an elastic response
             // (Eqn. 7b) Select case based on sigma_n
-<<<<<<< HEAD
             const Eigen::Matrix<double, 1, nGauss * nGauss> tildeP
-=======
-            const Eigen::Matrix<double, 1, nGauss* nGauss> tildeP
->>>>>>> edfb818d
                 = (sigma_n.array() < 0.0)
                       .select((-Pmax.array() / sigma_n.array()).min(1.0).matrix(), 0.);
 
             // multiplicator
-<<<<<<< HEAD
             const Eigen::Matrix<double, 1, nGauss * nGauss> multiplicator
                 = time_viscous.array() / (time_viscous.array() + (1. - tildeP.array()) * deltaT);
 
             //! Eqn. 9
             const Eigen::Matrix<double, 1, nGauss * nGauss> elasticity
-=======
-            const Eigen::Matrix<double, 1, nGauss* nGauss> multiplicator
-                = time_viscous.array() / (time_viscous.array() + (1. - tildeP.array()) * deltaT);
-
-            //! Eqn. 9
-            const Eigen::Matrix<double, 1, nGauss* nGauss> elasticity
->>>>>>> edfb818d
                 = hGauss.array() * params.young * dGauss.array() * expC.array();
 
             // Eqn. 12: first factor on RHS
@@ -155,11 +109,7 @@
              * \ (K:e)12 /    1 - nu^2 \  0   0  1-nu / \ e12 /
              */
 
-<<<<<<< HEAD
             const Eigen::Matrix<double, 1, nGauss * nGauss> Dunit_factor
-=======
-            const Eigen::Matrix<double, 1, nGauss* nGauss> Dunit_factor
->>>>>>> edfb818d
                 = deltaT * elasticity.array() / (1. - (params.nu0 * params.nu0));
 
             s11Gauss.array()
@@ -174,11 +124,7 @@
             s12Gauss.array() *= multiplicator.array();
 
             sigma_n = 0.5 * (s11Gauss.array() + s22Gauss.array());
-<<<<<<< HEAD
             const Eigen::Matrix<double, 1, nGauss * nGauss> tau
-=======
-            const Eigen::Matrix<double, 1, nGauss* nGauss> tau
->>>>>>> edfb818d
                 = (0.25 * (s11Gauss.array() - s22Gauss.array()).square()
                     + s12Gauss.array().square())
                       .sqrt();
@@ -186,26 +132,15 @@
             const double scale_coef = std::sqrt(0.1 / smesh.h(i));
 
             //! Eqn. 22
-<<<<<<< HEAD
             const Eigen::Matrix<double, 1, nGauss * nGauss> cohesion
                 = params.C_lab * scale_coef * hGauss.array();
             //! Eqn. 30
             const Eigen::Matrix<double, 1, nGauss * nGauss> compr_strength
-=======
-            const Eigen::Matrix<double, 1, nGauss* nGauss> cohesion
-                = params.C_lab * scale_coef * hGauss.array();
-            //! Eqn. 30
-            const Eigen::Matrix<double, 1, nGauss* nGauss> compr_strength
->>>>>>> edfb818d
                 = params.compr_strength * scale_coef * hGauss.array();
 
             // Mohr-Coulomb failure using Mssrs. Plante & Tremblay's formulation
             // sigma_s + tan_phi*sigma_n < 0 is always inside, but gives dcrit < 0
-<<<<<<< HEAD
             Eigen::Matrix<double, 1, nGauss * nGauss> dcrit
-=======
-            Eigen::Matrix<double, 1, nGauss* nGauss> dcrit
->>>>>>> edfb818d
                 = (tau.array() + params.tan_phi * sigma_n.array() > 0.)
                       .select(
                           cohesion.array() / (tau.array() + params.tan_phi * sigma_n.array()), 1.);
@@ -218,11 +153,7 @@
             dcrit = dcrit.array().min(1.0);
 
             // Eqn. 29
-<<<<<<< HEAD
             const Eigen::Matrix<double, 1, nGauss * nGauss> td = smesh.h(i)
-=======
-            const Eigen::Matrix<double, 1, nGauss* nGauss> td = smesh.h(i)
->>>>>>> edfb818d
                 * std::sqrt(2. * (1. + params.nu0) * params.rho_ice) / elasticity.array().sqrt();
 
             // Update damage
@@ -234,37 +165,21 @@
             s22Gauss.array() -= s22Gauss.array() * (1. - dcrit.array()) * deltaT / td.array();
 
             // INTEGRATION OF STRESS AND DAMAGE
-<<<<<<< HEAD
             const Eigen::Matrix<Nextsim::FloatType, 1, nGauss * nGauss> J
                 = ParametricTools::J<nGauss>(smesh, i);
             // get the inverse of the mass matrix scaled with the test-functions in the gauss
             // points, with the gauss weights and with J. This is a 8 x 9 matrix
             const Eigen::Matrix<Nextsim::FloatType, DGstress, nGauss * nGauss> imass_psi
-=======
-            const Eigen::Matrix<Nextsim::FloatType, 1, nGauss* nGauss> J
-                = ParametricTools::J<3>(smesh, i);
-            // get the inverse of the mass matrix scaled with the test-functions in the gauss
-            // points, with the gauss weights and with J. This is a 8 x 9 matrix
-            const Eigen::Matrix<Nextsim::FloatType, DGstress, nGauss* nGauss> imass_psi
->>>>>>> edfb818d
                 = ParametricTools::massMatrix<DGstress>(smesh, i).inverse()
                 * (PSI<DGstress, nGauss>.array().rowwise()
                     * (GAUSSWEIGHTS<nGauss>.array() * J.array()))
                       .matrix();
 
-<<<<<<< HEAD
-                    s11.row(i) = imass_psi * s11Gauss.matrix().transpose();
-                    s12.row(i) = imass_psi * s12Gauss.matrix().transpose();
-                    s22.row(i) = imass_psi * s22Gauss.matrix().transpose();
-
-            const Eigen::Matrix<Nextsim::FloatType, DGadvection, nGauss * nGauss> imass_psi2
-=======
             s11.row(i) = imass_psi * s11Gauss.matrix().transpose();
             s12.row(i) = imass_psi * s12Gauss.matrix().transpose();
             s22.row(i) = imass_psi * s22Gauss.matrix().transpose();
 
-            const Eigen::Matrix<Nextsim::FloatType, DGadvection, nGauss* nGauss> imass_psi2
->>>>>>> edfb818d
+            const Eigen::Matrix<Nextsim::FloatType, DGadvection, nGauss * nGauss> imass_psi2
                 = ParametricTools::massMatrix<DGadvection>(smesh, i).inverse()
                 * (PSI<DGadvection, nGauss>.array().rowwise()
                     * (GAUSSWEIGHTS<nGauss>.array() * J.array()))
