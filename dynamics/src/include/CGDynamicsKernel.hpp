--- conflicted
+++ resolved
@@ -94,15 +94,11 @@
     CGVector<CGdegree> uAtmos;
     CGVector<CGdegree> vAtmos;
 
-<<<<<<< HEAD
-    ParametricMomentumMap<CGdegree, DGadvection>* pmap;
-=======
     // Velocities used to calculate ice-ocean stress. The references must be set in derived classes.
     CGVector<CGdegree>& uStress;
     CGVector<CGdegree>& vStress;
 
-    ParametricMomentumMap<CGdegree>* pmap;
->>>>>>> ad867637
+    ParametricMomentumMap<CGdegree, DGadvection>* pmap;
 };
 
 } /* namespace Nextsim */
