/*!
 * @file MEB.hpp
 * @date 1 Mar 2022
 * @author Piotr Minakowski <piotr.minakowski@ovgu.de>
 */

#ifndef __MEB_HPP
#define __MEB_HPP

#include "MEBParameters.hpp"
#include "ParametricTools.hpp"
#include "codeGenerationDGinGauss.hpp"
#include "dgVector.hpp"


namespace Nextsim {

/*!
 * This namespace collects the routines required for the MEB solver
 */
namespace MEB {

    inline constexpr double SQR(double x) { return x * x; }

    /*!
     * @brief Calculate Stresses for the current time step and update damage.
     *
     * @details MEB model, numbering of equations in comments according to:
     *          https://doi:10.5194/tc-10-1339-2016
     *          "A Maxwell elasto-brittle rheology for sea ice modelling"
     *
     * @tparam CG velocity degree
     * @tparam DGs Stress adn Strain DG degree
     * @tparam DGa Advection H, A, D DG degree
     * @param mesh mesh
     * @param S11 Stress component 11
     * @param S12 Stress component 12
     * @param S22 Stress component 22
     * @param E11 Strain component 11
     * @param E12 Strain component 12
     * @param E22 Strain component 22
     * @param H ice height
     * @param A ice concentation
     * @param D damage
     * @param dt_mom timestep for momentum subcycle
     */
    template <int CG, int DGs, int DGa>
    void StressUpdateHighOrder(const MEBParameters& params,
        const ParametricMesh& smesh, DGVector<DGs>& S11, DGVector<DGs>& S12,
        DGVector<DGs>& S22, const DGVector<DGs>& E11, const DGVector<DGs>& E12,
        const DGVector<DGs>& E22, const DGVector<DGa>& H,
        const DGVector<DGa>& A, DGVector<DGa>& D,
        const double dt_mom)
    {
//#define NGP (DGs == 8 ? 3 : (DGs == 3 ? 2 : -1))
#define NGP 3

        //! Stress and Damage Update
#pragma omp parallel for
        for (size_t i = 0; i < smesh.nelements; ++i) {

            //! Evaluate values in Gauss points (3 point Gauss rule in 2d => 9 points)
            const Eigen::Matrix<double, 1, NGP* NGP> h_gauss = (H.row(i) * PSI<DGa, NGP>).array().max(0.0).matrix();
            const Eigen::Matrix<double, 1, NGP* NGP> a_gauss = (A.row(i) * PSI<DGa, NGP>).array().max(0.0).min(1.0).matrix();
<<<<<<< HEAD
            Eigen::Matrix<double, 1, NGP* NGP> d_gauss = (D.row(i) * PSI<DGa, NGP>).array().max(0.0).min(1.-1e-12).matrix();
=======
            Eigen::Matrix<double, 1, NGP* NGP> d_gauss = (D.row(i) * PSI<DGa, NGP>).array().max(1e-12).min(1.0).matrix();
>>>>>>> 842d1d96

            const Eigen::Matrix<double, 1, NGP* NGP> e11_gauss = E11.row(i) * PSI<DGs, NGP>;
            const Eigen::Matrix<double, 1, NGP* NGP> e12_gauss = E12.row(i) * PSI<DGs, NGP>;
            const Eigen::Matrix<double, 1, NGP* NGP> e22_gauss = E22.row(i) * PSI<DGs, NGP>;

            Eigen::Matrix<double, 1, NGP* NGP> s11_gauss = S11.row(i) * PSI<DGs, NGP>;
            Eigen::Matrix<double, 1, NGP* NGP> s12_gauss = S12.row(i) * PSI<DGs, NGP>;
            Eigen::Matrix<double, 1, NGP* NGP> s22_gauss = S22.row(i) * PSI<DGs, NGP>;

            //! Current normal stress for the evaluation of tildeP (Eqn. 1)
            Eigen::Matrix<double, 1, NGP* NGP> sigma_n
                = 0.5 * (s11_gauss.array() + s22_gauss.array());

            //! exp(-C(1-A))
<<<<<<< HEAD
            auto expC = (-20.0 * (1.0 - a_gauss.array())).exp();

            // Eqn. 25
            auto powalpha = (1. - d_gauss.array()).pow(params.exponent_relaxation_sigma - 1.);
            //const Eigen::Matrix<double, 1, NGP* NGP> time_viscous = (params.undamaged_time_relaxation_sigma * powalpha.array() ).matrix();
            const Eigen::Matrix<double, 1, NGP* NGP> time_viscous = (params.undamaged_time_relaxation_sigma * powalpha.array() * expC.pow(params.exponent_relaxation_sigma - 1.)  ).matrix();

            // Eqn. 12: first factor on RHS
            const double Dunit_factor = 1. / (1. - (params.nu0 * params.nu0));

            //! MEB
            // \lambda / (\lambda + dt*(1.+tildeP)) Eqn. 34
            // 1. / (1. + dt / lambda) Eqn. 33-34
            Eigen::Matrix<double, 1, NGP* NGP> multiplicator = (1. / (1. + dt_mom / time_viscous.array())).matrix();

            
            //! Eqn. 9
            // const Eigen::Matrix<double, 1, NGP* NGP> elasticity = (params.young * h_gauss.array() * (1. - d_gauss.array())).matrix();
            const Eigen::Matrix<double, 1, NGP* NGP> elasticity = (params.young * (1. - d_gauss.array()) * expC).matrix();
            // Eigen::Matrix<double, 1, NGP* NGP> multiplicator = (time_viscous.array() / (time_viscous.array() + dt_mom )).matrix();

=======
            const auto expC = (params.compaction_param * (1.0 - a_gauss.array())).exp();

            // Eqn. 25
            const auto powalphaexpC
                = (d_gauss.array() * expC.array()).pow(params.exponent_relaxation_sigma - 1);
            const Eigen::Matrix<double, 1, NGP* NGP> time_viscous
                = params.undamaged_time_relaxation_sigma * powalphaexpC;
>>>>>>> 842d1d96

            //! BBM  Computing tildeP according to (Eqn. 7b and Eqn. 8)
            // (Eqn. 8)
            const Eigen::Matrix<double, 1, NGP* NGP> Pmax
                = params.P0 * h_gauss.array().pow(params.exponent_compression_factor) * expC;

            // (Eqn. 7b) Prepare tildeP
            // tildeP must be capped at 1 to get an elastic response
            // (Eqn. 7b) Select case based on sigma_n
            const Eigen::Matrix<double, 1, NGP* NGP> tildeP
                = (sigma_n.array() < 0.0)
                      .select((-Pmax.array() / sigma_n.array()).min(1.0).matrix(), 0.);

<<<<<<< HEAD
            
            s11_gauss += (dt_mom * 1. / (1. + params.nu0) * (elasticity.array() * e11_gauss.array())).matrix()
                + (dt_mom * Dunit_factor * params.nu0 * (elasticity.array() * (e11_gauss.array() + e22_gauss.array()))).matrix();
            s12_gauss += (dt_mom * 1. / (1. + params.nu0) * (elasticity.array() * e12_gauss.array())).matrix();
            s22_gauss += (dt_mom * 1. / (1. + params.nu0) * (elasticity.array() * e22_gauss.array())).matrix()
                + (dt_mom * Dunit_factor * params.nu0 * (elasticity.array() * (e11_gauss.array() + e22_gauss.array()))).matrix();
=======
            // multiplicator
            const Eigen::Matrix<double, 1, NGP* NGP> multiplicator
                = time_viscous.array() / (time_viscous.array() + (1. - tildeP.array()) * dt_mom);

            //! Eqn. 9
            const Eigen::Matrix<double, 1, NGP* NGP> elasticity
                = (params.young * d_gauss.array() * expC).matrix();

            // Eqn. 12: first factor on RHS
            /* Stiffness matrix
             * / (K:e)11 \       1     /  1  nu    0  \ / e11 \
             * | (K:e)22 |  =  ------- | nu   1    0  | | e22 |
             * \ (K:e)12 /    1 - nu^2 \  0   0  1-nu / \ e12 /
             */
>>>>>>> 842d1d96

            const Eigen::Matrix<double, 1, NGP* NGP> Dunit_factor
                = dt_mom * elasticity.array() / (1. - (params.nu0 * params.nu0));

            s11_gauss.array()
                += Dunit_factor.array() * (e11_gauss.array() + params.nu0 * e22_gauss.array());
            s22_gauss.array()
                += Dunit_factor.array() * (params.nu0 * e11_gauss.array() + e22_gauss.array());
            s12_gauss.array() += Dunit_factor.array() * e12_gauss.array() * (1. - params.nu0);

            //! Implicit part of RHS (Eqn. 33)
            s11_gauss.array() *= multiplicator.array();
            s22_gauss.array() *= multiplicator.array();
            s12_gauss.array() *= multiplicator.array();

            sigma_n = 0.5 * (s11_gauss.array() + s22_gauss.array());
            const Eigen::Matrix<double, 1, NGP* NGP> tau
                = (0.25 * (s11_gauss.array() - s22_gauss.array()).square()
                    + s12_gauss.array().square())
                      .sqrt();

            const double scale_coef = std::sqrt(0.1 / smesh.h(i));
            const double cohesion = params.C_lab * scale_coef;
            const double compr_strength = params.compr_strength * scale_coef;

            // Mohr-Coulomb failure using Mssrs. Plante & Tremblay's formulation
            // sigma_s + tan_phi*sigma_n < 0 is always inside, but gives dcrit < 0
            Eigen::Matrix<double, 1, NGP* NGP> dcrit
                = (tau.array() + params.tan_phi * sigma_n.array() > 0.)
                      .select(cohesion / (tau.array() + params.tan_phi * sigma_n.array()), 1.);

            // Compressive failure using Mssrs. Plante & Tremblay's formulation
            dcrit = (sigma_n.array() < -compr_strength)
                        .select(-compr_strength / sigma_n.array(), dcrit);

            // Only damage when we're outside
            dcrit = dcrit.array().min(1.0);

            const Eigen::Matrix<double, 1, NGP* NGP> td = smesh.h(i)
                * std::sqrt(2. * (1. + params.nu0) * params.rho_ice) / elasticity.array().sqrt();

            // Update damage
            d_gauss.array() -= d_gauss.array() * (1. - dcrit.array()) * dt_mom / td.array();

            // Relax stress in Gassus points
            s11_gauss.array() -= s11_gauss.array() * (1. - dcrit.array()) * dt_mom / td.array();
            s12_gauss.array() -= s12_gauss.array() * (1. - dcrit.array()) * dt_mom / td.array();
            s22_gauss.array() -= s22_gauss.array() * (1. - dcrit.array()) * dt_mom / td.array();

            // INTEGRATION OF STRESS AND DAMAGE
            const Eigen::Matrix<Nextsim::FloatType, 1, NGP* NGP> J
                = ParametricTools::J<3>(smesh, i);
            // get the inverse of the mass matrix scaled with the test-functions in the gauss points,
            // with the gauss weights and with J. This is a 8 x 9 matrix
            const Eigen::Matrix<Nextsim::FloatType, DGs, NGP* NGP> imass_psi = ParametricTools::massMatrix<DGs>(smesh, i).inverse()
                * (PSI<DGs, NGP>.array().rowwise() * (GAUSSWEIGHTS<NGP>.array() * J.array())).matrix();

            S11.row(i) = imass_psi * s11_gauss.matrix().transpose();
            S12.row(i) = imass_psi * s12_gauss.matrix().transpose();
            S22.row(i) = imass_psi * s22_gauss.matrix().transpose();

            const Eigen::Matrix<Nextsim::FloatType, DGa, NGP* NGP> imass_psi2 = ParametricTools::massMatrix<DGa>(smesh, i).inverse()
                * (PSI<DGa, NGP>.array().rowwise() * (GAUSSWEIGHTS<NGP>.array() * J.array())).matrix();

            D.row(i) = imass_psi2 * d_gauss.matrix().transpose();
        }
    }

#undef NGP

} /* namespace MEB */

} /* namespace Nextsim */

#endif /* __MEB_HPP */<|MERGE_RESOLUTION|>--- conflicted
+++ resolved
@@ -11,6 +11,7 @@
 #include "ParametricTools.hpp"
 #include "codeGenerationDGinGauss.hpp"
 #include "dgVector.hpp"
+
 
 
 namespace Nextsim {
@@ -62,11 +63,7 @@
             //! Evaluate values in Gauss points (3 point Gauss rule in 2d => 9 points)
             const Eigen::Matrix<double, 1, NGP* NGP> h_gauss = (H.row(i) * PSI<DGa, NGP>).array().max(0.0).matrix();
             const Eigen::Matrix<double, 1, NGP* NGP> a_gauss = (A.row(i) * PSI<DGa, NGP>).array().max(0.0).min(1.0).matrix();
-<<<<<<< HEAD
             Eigen::Matrix<double, 1, NGP* NGP> d_gauss = (D.row(i) * PSI<DGa, NGP>).array().max(0.0).min(1.-1e-12).matrix();
-=======
-            Eigen::Matrix<double, 1, NGP* NGP> d_gauss = (D.row(i) * PSI<DGa, NGP>).array().max(1e-12).min(1.0).matrix();
->>>>>>> 842d1d96
 
             const Eigen::Matrix<double, 1, NGP* NGP> e11_gauss = E11.row(i) * PSI<DGs, NGP>;
             const Eigen::Matrix<double, 1, NGP* NGP> e12_gauss = E12.row(i) * PSI<DGs, NGP>;
@@ -77,11 +74,9 @@
             Eigen::Matrix<double, 1, NGP* NGP> s22_gauss = S22.row(i) * PSI<DGs, NGP>;
 
             //! Current normal stress for the evaluation of tildeP (Eqn. 1)
-            Eigen::Matrix<double, 1, NGP* NGP> sigma_n
-                = 0.5 * (s11_gauss.array() + s22_gauss.array());
+            Eigen::Matrix<double, 1, NGP* NGP> sigma_n = 0.5 * (s11_gauss.array() + s22_gauss.array());
 
             //! exp(-C(1-A))
-<<<<<<< HEAD
             auto expC = (-20.0 * (1.0 - a_gauss.array())).exp();
 
             // Eqn. 25
@@ -103,94 +98,62 @@
             const Eigen::Matrix<double, 1, NGP* NGP> elasticity = (params.young * (1. - d_gauss.array()) * expC).matrix();
             // Eigen::Matrix<double, 1, NGP* NGP> multiplicator = (time_viscous.array() / (time_viscous.array() + dt_mom )).matrix();
 
-=======
-            const auto expC = (params.compaction_param * (1.0 - a_gauss.array())).exp();
-
-            // Eqn. 25
-            const auto powalphaexpC
-                = (d_gauss.array() * expC.array()).pow(params.exponent_relaxation_sigma - 1);
-            const Eigen::Matrix<double, 1, NGP* NGP> time_viscous
-                = params.undamaged_time_relaxation_sigma * powalphaexpC;
->>>>>>> 842d1d96
+            // Eqn. 12: first factor on RHS
+            /* Stiffness matrix
+             * / (K:e)11 \       1     /  1  nu    0  \ / e11 \
+             * | (K:e)22 |  =  ------- | nu   1    0  | | e22 |
+             * \ (K:e)12 /    1 - nu^2 \  0   0  1-nu / \ e12 /
+             */
 
             //! BBM  Computing tildeP according to (Eqn. 7b and Eqn. 8)
             // (Eqn. 8)
-            const Eigen::Matrix<double, 1, NGP* NGP> Pmax
-                = params.P0 * h_gauss.array().pow(params.exponent_compression_factor) * expC;
+
+            const Eigen::Matrix<double, 1, NGP* NGP> Pmax = params.P0 * h_gauss.array().pow(1.5)*expC;
 
             // (Eqn. 7b) Prepare tildeP
+            Eigen::Matrix<double, 1, NGP* NGP> tildeP = Eigen::Matrix<double, 1, NGP* NGP>::Zero(); 
             // tildeP must be capped at 1 to get an elastic response
             // (Eqn. 7b) Select case based on sigma_n
-            const Eigen::Matrix<double, 1, NGP* NGP> tildeP
-                = (sigma_n.array() < 0.0)
-                      .select((-Pmax.array() / sigma_n.array()).min(1.0).matrix(), 0.);
+            tildeP = (sigma_n.array() < 0.0).select(   (-Pmax.array() / sigma_n.array()).min(1.0).matrix() , tildeP);
 
-<<<<<<< HEAD
             
             s11_gauss += (dt_mom * 1. / (1. + params.nu0) * (elasticity.array() * e11_gauss.array())).matrix()
                 + (dt_mom * Dunit_factor * params.nu0 * (elasticity.array() * (e11_gauss.array() + e22_gauss.array()))).matrix();
             s12_gauss += (dt_mom * 1. / (1. + params.nu0) * (elasticity.array() * e12_gauss.array())).matrix();
             s22_gauss += (dt_mom * 1. / (1. + params.nu0) * (elasticity.array() * e22_gauss.array())).matrix()
                 + (dt_mom * Dunit_factor * params.nu0 * (elasticity.array() * (e11_gauss.array() + e22_gauss.array()))).matrix();
-=======
-            // multiplicator
-            const Eigen::Matrix<double, 1, NGP* NGP> multiplicator
-                = time_viscous.array() / (time_viscous.array() + (1. - tildeP.array()) * dt_mom);
 
-            //! Eqn. 9
-            const Eigen::Matrix<double, 1, NGP* NGP> elasticity
-                = (params.young * d_gauss.array() * expC).matrix();
-
-            // Eqn. 12: first factor on RHS
-            /* Stiffness matrix
-             * / (K:e)11 \       1     /  1  nu    0  \ / e11 \
-             * | (K:e)22 |  =  ------- | nu   1    0  | | e22 |
-             * \ (K:e)12 /    1 - nu^2 \  0   0  1-nu / \ e12 /
-             */
->>>>>>> 842d1d96
-
-            const Eigen::Matrix<double, 1, NGP* NGP> Dunit_factor
-                = dt_mom * elasticity.array() / (1. - (params.nu0 * params.nu0));
-
-            s11_gauss.array()
-                += Dunit_factor.array() * (e11_gauss.array() + params.nu0 * e22_gauss.array());
-            s22_gauss.array()
-                += Dunit_factor.array() * (params.nu0 * e11_gauss.array() + e22_gauss.array());
-            s12_gauss.array() += Dunit_factor.array() * e12_gauss.array() * (1. - params.nu0);
 
             //! Implicit part of RHS (Eqn. 33)
             s11_gauss.array() *= multiplicator.array();
+            s12_gauss.array() *= multiplicator.array();
             s22_gauss.array() *= multiplicator.array();
-            s12_gauss.array() *= multiplicator.array();
+
 
             sigma_n = 0.5 * (s11_gauss.array() + s22_gauss.array());
-            const Eigen::Matrix<double, 1, NGP* NGP> tau
-                = (0.25 * (s11_gauss.array() - s22_gauss.array()).square()
-                    + s12_gauss.array().square())
-                      .sqrt();
+            const Eigen::Matrix<double, 1, NGP* NGP> tau = (0.25 * (s11_gauss.array() - s22_gauss.array()).square() + s12_gauss.array().square()).sqrt();
 
-            const double scale_coef = std::sqrt(0.1 / smesh.h(i));
-            const double cohesion = params.C_lab * scale_coef;
-            const double compr_strength = params.compr_strength * scale_coef;
+            Eigen::Matrix<double, 1, NGP* NGP> dcrit = Eigen::Matrix<double, 1, NGP* NGP>::Ones();
 
-            // Mohr-Coulomb failure using Mssrs. Plante & Tremblay's formulation
-            // sigma_s + tan_phi*sigma_n < 0 is always inside, but gives dcrit < 0
-            Eigen::Matrix<double, 1, NGP* NGP> dcrit
-                = (tau.array() + params.tan_phi * sigma_n.array() > 0.)
-                      .select(cohesion / (tau.array() + params.tan_phi * sigma_n.array()), 1.);
+            // Plante 2020 Cohesion
+            // const Eigen::Matrix<double, 1, NGP* NGP> c = params.c0 * h_gauss.array() * expC;
+            // Olason 2022 Cohesion
+            // const Eigen::Matrix<double, 1, NGP* NGP> c = params.C_lab * std::sqrt(0.1 / (RefScale::L / smesh.nx)) * dcrit.array();
+            // Fixed Cohesion
+            const Eigen::Matrix<double, 1, NGP* NGP> c = 2000 * dcrit.array();
 
-            // Compressive failure using Mssrs. Plante & Tremblay's formulation
-            dcrit = (sigma_n.array() < -compr_strength)
-                        .select(-compr_strength / sigma_n.array(), dcrit);
+            // Mohr-Coulomb Criterion
+            // Eqn. 31
+            dcrit = (tau.array() + params.sin_phi * sigma_n.array() - c.array() > 0.0).select(c.array() / (tau.array() + params.sin_phi * sigma_n.array()), dcrit);
+            // Compression cutoff
+            // dcrit = (sigma_c.array() / (sigma_n.array() - tau.array()) < dcrit.array()).select(sigma_c.array() / (sigma_n.array() - tau.array()), dcrit);
 
             // Only damage when we're outside
             dcrit = dcrit.array().min(1.0);
 
-            const Eigen::Matrix<double, 1, NGP* NGP> td = smesh.h(i)
-                * std::sqrt(2. * (1. + params.nu0) * params.rho_ice) / elasticity.array().sqrt();
 
             // Update damage
-            d_gauss.array() -= d_gauss.array() * (1. - dcrit.array()) * dt_mom / td.array();
+            d_gauss = ((1.0 - d_gauss.array()) * (1.0 - dcrit.array()) * dt_mom / params.damage_timescale);
 
             // Relax stress in Gassus points
             s11_gauss.array() -= s11_gauss.array() * (1. - dcrit.array()) * dt_mom / td.array();
@@ -198,8 +161,7 @@
             s22_gauss.array() -= s22_gauss.array() * (1. - dcrit.array()) * dt_mom / td.array();
 
             // INTEGRATION OF STRESS AND DAMAGE
-            const Eigen::Matrix<Nextsim::FloatType, 1, NGP* NGP> J
-                = ParametricTools::J<3>(smesh, i);
+            const Eigen::Matrix<Nextsim::FloatType, 1, NGP* NGP> J = ParametricTools::J<3>(smesh, i);
             // get the inverse of the mass matrix scaled with the test-functions in the gauss points,
             // with the gauss weights and with J. This is a 8 x 9 matrix
             const Eigen::Matrix<Nextsim::FloatType, DGs, NGP* NGP> imass_psi = ParametricTools::massMatrix<DGs>(smesh, i).inverse()
@@ -212,7 +174,7 @@
             const Eigen::Matrix<Nextsim::FloatType, DGa, NGP* NGP> imass_psi2 = ParametricTools::massMatrix<DGa>(smesh, i).inverse()
                 * (PSI<DGa, NGP>.array().rowwise() * (GAUSSWEIGHTS<NGP>.array() * J.array())).matrix();
 
-            D.row(i) = imass_psi2 * d_gauss.matrix().transpose();
+            D.row(i) += imass_psi2 * d_gauss.matrix().transpose();
         }
     }
 
