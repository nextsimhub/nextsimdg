--- conflicted
+++ resolved
@@ -11,24 +11,6 @@
 #include "codeGenerationDGinGauss.hpp"
 #include "dgVector.hpp"
 
-// Benchmark LKF testcase from [Mehlmann et al., 2022]
-namespace RefScale {
-constexpr double T = 2.0 * 24 * 60. * 60.; //!< Time horizon 2 days
-constexpr double L = 512000.0; //!< Size of domain !!!
-constexpr double vmax_ocean = 0.01; //!< Maximum velocity of ocean
-double vmax_atm = 30.0 / exp(1.0); //!< Max. vel. of wind
-}
-
-// Benchmark compression testcase from [Plante Tremblay, 2021]
-namespace RefScaleCompression {
-using namespace RefScale;
-
-constexpr double T = 4 * 60. * 60.; //!< Time horizon 2 hours
-constexpr double L = 60000.0; //!< Size of domain
-constexpr double vmax_ocean = 0.0; //!< Maximum velocity of ocean
-constexpr double vmax_atm = 20; //!< Max. vel. of wind
-
-}
 
 namespace Nextsim {
 
@@ -42,8 +24,9 @@
     /*!
      * @brief Calculate Stresses for the current time step and update damage.
      *
-     * @details BBM model, numbering of equations in comments according to:
-     *          https://doi.org/10.1029/2021MS002685
+     * @details MEB model, numbering of equations in comments according to:
+     *          https://doi:10.5194/tc-10-1339-2016
+     *          "A Maxwell elasto-brittle rheology for sea ice modelling"
      *
      * @tparam CG velocity degree
      * @tparam DGs Stress adn Strain DG degree
@@ -68,7 +51,9 @@
         const DGVector<DGa>& A, DGVector<DGa>& D,
         const double dt_mom)
     {
+//#define NGP (DGs == 8 ? 3 : (DGs == 3 ? 2 : -1))
 #define NGP 3
+
         //! Stress and Damage Update
 #pragma omp parallel for
         for (size_t i = 0; i < smesh.nelements; ++i) {
@@ -76,11 +61,7 @@
             //! Evaluate values in Gauss points (3 point Gauss rule in 2d => 9 points)
             const Eigen::Matrix<double, 1, NGP* NGP> h_gauss = (H.row(i) * PSI<DGa, NGP>).array().max(0.0).matrix();
             const Eigen::Matrix<double, 1, NGP* NGP> a_gauss = (A.row(i) * PSI<DGa, NGP>).array().max(0.0).min(1.0).matrix();
-<<<<<<< HEAD
             Eigen::Matrix<double, 1, NGP* NGP> d_gauss = (D.row(i) * PSI<DGa, NGP>).array().max(0.0).min(1.-1e-12).matrix();
-=======
-            Eigen::Matrix<double, 1, NGP* NGP> d_gauss = (D.row(i) * PSI<DGa, NGP>).array().max(0.0).min(1.0-1e-12).matrix();
->>>>>>> d4d8832e
 
             const Eigen::Matrix<double, 1, NGP* NGP> e11_gauss = E11.row(i) * PSI<DGs, NGP>;
             const Eigen::Matrix<double, 1, NGP* NGP> e12_gauss = E12.row(i) * PSI<DGs, NGP>;
@@ -107,24 +88,12 @@
             //! MEB
             // \lambda / (\lambda + dt*(1.+tildeP)) Eqn. 34
             // 1. / (1. + dt / lambda) Eqn. 33-34
-<<<<<<< HEAD
-            // Eigen::Matrix<double, 1, NGP* NGP> multiplicator = (1. / (1. + dt_mom / time_viscous.array())).matrix();
+            Eigen::Matrix<double, 1, NGP* NGP> multiplicator = (1. / (1. + dt_mom / time_viscous.array())).matrix();
 
-            //! BBM  Computing tildeP according to (Eqn. 7b and Eqn. 8)
-            // (Eqn. 8)
-            const Eigen::Matrix<double, 1, NGP* NGP> Pmax = params.P0 * h_gauss.array().pow(1.5);
-
-            // (Eqn. 7b) Prepare tildeP
-            const Eigen::Matrix<double, 1, NGP* NGP> tildeP = (-Pmax.array() / sigma_n.array()).min(1.0).matrix();
-            // (Eqn. 7b) Select case based on sigma_n
-            Eigen::Matrix<double, 1, NGP* NGP> multiplicator = (sigma_n.array() < 0.).select(
-                (1. / (1. + (1. - tildeP.array()) * dt_mom / time_viscous.array())).matrix(),
-                multiplicator );
-
+            
             //! Eqn. 9
             // const Eigen::Matrix<double, 1, NGP* NGP> elasticity = (params.young * h_gauss.array() * (1. - d_gauss.array())).matrix();
             const Eigen::Matrix<double, 1, NGP* NGP> elasticity = (params.young * (1. - d_gauss.array()) * expC).matrix();
-=======
             // Eigen::Matrix<double, 1, NGP* NGP> multiplicator = (time_viscous.array() / (time_viscous.array() + dt_mom )).matrix();
 
 
@@ -139,19 +108,13 @@
             // (Eqn. 7b) Select case based on sigma_n
             tildeP = (sigma_n.array() < 0.0).select(   (-Pmax.array() / sigma_n.array()).min(1.0).matrix() , tildeP);
 
-            //multiplicator
-            Eigen::Matrix<double, 1, NGP* NGP> multiplicator = (time_viscous.array() / (time_viscous.array() + (1. - tildeP.array()) * dt_mom )).array().min(1.0- 1.e-12).matrix();
->>>>>>> d4d8832e
-
+            
             s11_gauss += (dt_mom * 1. / (1. + params.nu0) * (elasticity.array() * e11_gauss.array())).matrix()
                 + (dt_mom * Dunit_factor * params.nu0 * (elasticity.array() * (e11_gauss.array() + e22_gauss.array()))).matrix();
             s12_gauss += (dt_mom * 1. / (1. + params.nu0) * (elasticity.array() * e12_gauss.array())).matrix();
             s22_gauss += (dt_mom * 1. / (1. + params.nu0) * (elasticity.array() * e22_gauss.array())).matrix()
                 + (dt_mom * Dunit_factor * params.nu0 * (elasticity.array() * (e11_gauss.array() + e22_gauss.array()))).matrix();
-<<<<<<< HEAD
-=======
 
->>>>>>> d4d8832e
 
             //! Implicit part of RHS (Eqn. 33)
             s11_gauss.array() *= multiplicator.array();
