set(ModuleDir "${CMAKE_CURRENT_SOURCE_DIR}/modules")

set(IncludeDir "${CMAKE_CURRENT_SOURCE_DIR}/include")

### Set the list of all cpp files
file(GLOB DynamicsSources *.cpp)

if (WITH_KOKKOS)
    add_subdirectory("kokkos")
endif()

set(NextsimSources
    "${NextsimSources}"
    "${Sources}"
    "${ModuleSources}"
    "${DynamicsSources}"
<<<<<<< HEAD
    PARENT_SCOPE)
=======
    PARENT_SCOPE
)
>>>>>>> edfb818d

set(NextsimIncludeDirs
    "${NextsimIncludeDirs}"
    "${ModuleDir}"
    "${IncludeDir}"
    "${CMAKE_CURRENT_SOURCE_DIR}"
    PARENT_SCOPE
)<|MERGE_RESOLUTION|>--- conflicted
+++ resolved
@@ -5,7 +5,7 @@
 ### Set the list of all cpp files
 file(GLOB DynamicsSources *.cpp)
 
-if (WITH_KOKKOS)
+if(WITH_KOKKOS)
     add_subdirectory("kokkos")
 endif()
 
@@ -14,12 +14,8 @@
     "${Sources}"
     "${ModuleSources}"
     "${DynamicsSources}"
-<<<<<<< HEAD
-    PARENT_SCOPE)
-=======
     PARENT_SCOPE
 )
->>>>>>> edfb818d
 
 set(NextsimIncludeDirs
     "${NextsimIncludeDirs}"
