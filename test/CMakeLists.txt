# Build the unit, integration and model tests for neXtSIM

set(SRC_DIR "../src")
set(INCLUDE_DIR "${SRC_DIR}/include")

# add_executable(testexe
#   test/TestSrc.cpp
#   otherSource.cpp)
#target_link_libraries(testexe PRIVATE Catch2::Catch2)

# include(CTest)
# include(Catch)
# catch_discover_tests(testexe)

include_directories(${INCLUDE_DIR})

<<<<<<< HEAD
add_executable(testTimed
    "Timed_test.cpp"
    "${SRC_DIR}/CountTimer.cpp"
    "${SRC_DIR}/Timed.cpp"
    "${INCLUDE_DIR}/Timed.hpp"
    "${INCLUDE_DIR}/Timer.hpp"
    )
target_link_libraries(testTimed PRIVATE Catch2::Catch2)

add_executable(testIterator
    "Iterator_test.cpp"
    "${SRC_DIR}/Iterator.cpp"
    "${SRC_DIR}/Timed.cpp"
    "${SRC_DIR}/CountTimer.cpp"
    "${SRC_DIR}/Logged.cpp"
    "${INCLUDE_DIR}/Iterator.hpp"
    "${INCLUDE_DIR}/Timed.hpp"
    "${INCLUDE_DIR}/Logged.hpp"
=======
add_executable(testIterator
    "Iterator_test.cpp"
    "${SRC_DIR}/Iterator.cpp"
    "${SRC_DIR}/Timer.cpp"
    "${SRC_DIR}/Logged.cpp"
>>>>>>> 605ceeb5
    )
target_link_libraries(testIterator PRIVATE Catch2::Catch2)

add_executable(testSimpleIter
    "SimpleIterant_test.cpp"
    "${SRC_DIR}/SimpleIterant.cpp"
    "${SRC_DIR}/Iterator.cpp"
<<<<<<< HEAD
    "${SRC_DIR}/Timed.cpp"
    "${SRC_DIR}/CountTimer.cpp"
    "${SRC_DIR}/Logged.cpp"
    "${INCLUDE_DIR}/SimpleIterant.hpp"
    "${INCLUDE_DIR}/Iterator.hpp"
    "${INCLUDE_DIR}/Timed.hpp"
    "${INCLUDE_DIR}/Logged.hpp"
    )
target_link_libraries(testSimpleIter PRIVATE Catch2::Catch2)

add_executable(testCommandLineParser
    "CommandLineParser_test.cpp"
    "ArgV.cpp"
    "${SRC_DIR}/CommandLineParser.cpp"
    )
target_include_directories(testCommandLineParser PRIVATE ${Boost_INCLUDE_DIRS})
target_link_libraries(testCommandLineParser LINK_PUBLIC ${Boost_LIBRARIES} Catch2::Catch2)

add_executable(testConfigurator
    "Configurator_test.cpp"
    "ArgV.cpp"
    "${SRC_DIR}/Configurator.cpp"
    "${SRC_DIR}/Configured.cpp"
    )
target_include_directories(testConfigurator PRIVATE ${Boost_INCLUDE_DIRS})
target_link_libraries(testConfigurator LINK_PUBLIC ${Boost_LIBRARIES} Catch2::Catch2)

add_executable(testEnumWrapper
    "EnumWrapper_test.cpp"
    )
target_include_directories(testEnumWrapper PRIVATE ${Boost_INCLUDE_DIRS})
target_link_libraries(testEnumWrapper LINK_PUBLIC ${Boost_LIBRARIES} Catch2::Catch2)

add_executable(testNextsimPhysics
    "NextsimPhysics_test.cpp"
    "${SRC_DIR}/NextsimPhysics.cpp"
    "${SRC_DIR}/PhysicsData.cpp"
    "${SRC_DIR}/ModuleLoader.cpp"
    "${SRC_DIR}/Configured.cpp"
    "${SRC_DIR}/Configurator.cpp"
    "${SRC_DIR}/SMUIceAlbedo.cpp"
    "${SRC_DIR}/CCSMIceAlbedo.cpp"
    "${SRC_DIR}/SMU2IceAlbedo.cpp"
    "${SRC_DIR}/BasicIceOceanHeatFlux.cpp"
    "${SRC_DIR}/PrognosticData.cpp"
    )
target_include_directories(testNextsimPhysics PRIVATE ${ModuleLoaderIppTargetDirectory} "${SRC_DIR}")
target_link_libraries(testNextsimPhysics PRIVATE ${Boost_LIBRARIES} Catch2::Catch2)

#add_executable(testThermoIce0
#    "ThermoIce0_test.cpp"
#    "${SRC_DIR}/ThermoIce0.cpp"
#    "${SRC_DIR}/PrognosticData.cpp"
#    )
#target_link_libraries(testThermoIce0 PRIVATE Catch2::Catch2)

# Set the location of the test module loader classes
set(TEST_IPP_DIR "${CMAKE_CURRENT_SOURCE_DIR}/ModuleLoaderTestModules")

add_executable(testModuleLoader
    "ModuleLoader_test.cpp"
    "${SRC_DIR}/ModuleLoader.cpp"
)
target_include_directories(testModuleLoader PRIVATE "${CMAKE_CURRENT_SOURCE_DIR}" "${INCLUDE_DIR}" "${TEST_IPP_DIR}")
target_link_libraries(testModuleLoader LINK_PUBLIC Catch2::Catch2)

add_executable(testConfiguredModule
    "ConfiguredModule_test.cpp"
    "ArgV.cpp"
    "${SRC_DIR}/ModuleLoader.cpp"
    "${SRC_DIR}/Configurator.cpp"
    "${SRC_DIR}/ConfiguredModule.cpp"
)
target_include_directories(testConfiguredModule PRIVATE "${CMAKE_CURRENT_SOURCE_DIR}" "${INCLUDE_DIR}" "${TEST_IPP_DIR}" ${Boost_INCLUDE_DIRS})
target_link_libraries(testConfiguredModule PRIVATE Catch2::Catch2 ${Boost_LIBRARIES})
=======
    "${SRC_DIR}/Timer.cpp"
    "${SRC_DIR}/Logged.cpp"
    )
target_link_libraries(testSimpleIter PRIVATE Catch2::Catch2)

add_executable(testTimer
    "Timer_test.cpp"
    "${SRC_DIR}/Timer.cpp"
    )
target_link_libraries(testTimer PRIVATE Catch2::Catch2)
target_include_directories(testTimer PRIVATE "${SRC_DIR}")

add_executable(testScopedTimer
    "ScopedTimer_test.cpp"
    "${SRC_DIR}/Timer.cpp"
    "${SRC_DIR}/ScopedTimer.cpp"
    )
target_link_libraries(testScopedTimer PRIVATE Catch2::Catch2)
target_include_directories(testScopedTimer PRIVATE "${SRC_DIR}")

>>>>>>> 605ceeb5
<|MERGE_RESOLUTION|>--- conflicted
+++ resolved
@@ -14,7 +14,6 @@
 
 include_directories(${INCLUDE_DIR})
 
-<<<<<<< HEAD
 add_executable(testTimed
     "Timed_test.cpp"
     "${SRC_DIR}/CountTimer.cpp"
@@ -27,19 +26,8 @@
 add_executable(testIterator
     "Iterator_test.cpp"
     "${SRC_DIR}/Iterator.cpp"
-    "${SRC_DIR}/Timed.cpp"
-    "${SRC_DIR}/CountTimer.cpp"
-    "${SRC_DIR}/Logged.cpp"
-    "${INCLUDE_DIR}/Iterator.hpp"
-    "${INCLUDE_DIR}/Timed.hpp"
-    "${INCLUDE_DIR}/Logged.hpp"
-=======
-add_executable(testIterator
-    "Iterator_test.cpp"
-    "${SRC_DIR}/Iterator.cpp"
     "${SRC_DIR}/Timer.cpp"
     "${SRC_DIR}/Logged.cpp"
->>>>>>> 605ceeb5
     )
 target_link_libraries(testIterator PRIVATE Catch2::Catch2)
 
@@ -47,14 +35,8 @@
     "SimpleIterant_test.cpp"
     "${SRC_DIR}/SimpleIterant.cpp"
     "${SRC_DIR}/Iterator.cpp"
-<<<<<<< HEAD
-    "${SRC_DIR}/Timed.cpp"
-    "${SRC_DIR}/CountTimer.cpp"
+    "${SRC_DIR}/Timer.cpp"
     "${SRC_DIR}/Logged.cpp"
-    "${INCLUDE_DIR}/SimpleIterant.hpp"
-    "${INCLUDE_DIR}/Iterator.hpp"
-    "${INCLUDE_DIR}/Timed.hpp"
-    "${INCLUDE_DIR}/Logged.hpp"
     )
 target_link_libraries(testSimpleIter PRIVATE Catch2::Catch2)
 
@@ -123,11 +105,6 @@
 )
 target_include_directories(testConfiguredModule PRIVATE "${CMAKE_CURRENT_SOURCE_DIR}" "${INCLUDE_DIR}" "${TEST_IPP_DIR}" ${Boost_INCLUDE_DIRS})
 target_link_libraries(testConfiguredModule PRIVATE Catch2::Catch2 ${Boost_LIBRARIES})
-=======
-    "${SRC_DIR}/Timer.cpp"
-    "${SRC_DIR}/Logged.cpp"
-    )
-target_link_libraries(testSimpleIter PRIVATE Catch2::Catch2)
 
 add_executable(testTimer
     "Timer_test.cpp"
@@ -144,4 +121,3 @@
 target_link_libraries(testScopedTimer PRIVATE Catch2::Catch2)
 target_include_directories(testScopedTimer PRIVATE "${SRC_DIR}")
 
->>>>>>> 605ceeb5
