<<<<<<< HEAD
from make_init_base import initMaker
=======
import time

import netCDF4
import numpy as np

root = netCDF4.Dataset("init_column.nc", "w", format="NETCDF4")
metagrp = root.createGroup("structure")
structure_name = "parametric_rectangular"
metagrp.type = structure_name
datagrp = root.createGroup("data")

metagrp = root.createGroup("metadata")
metagrp.type = structure_name
confgrp = metagrp.createGroup("configuration") # But add nothing to it
timegrp = metagrp.createGroup("time")
time_var = timegrp.createVariable("time", "i8")
data_time = 1263204000
time_var[:] = data_time
time.units = "seconds since 1970-01-01T00:00:00Z"
formatted = timegrp.createVariable("formatted", str)
formatted.format = "%Y-%m-%dT%H:%M:%SZ"
formatted[0] = "2010-01-01T00:00:00Z"
datagrp = root.createGroup("data")
>>>>>>> ccb9f6d4

nfirst = 1
nsecond = 1
nLayers = 3
resolution = 50

initializer = initMaker("init_column.nc", nfirst, nsecond, nLayers, resolution)

ice_salinity = 5  # should match Ice::s in constants.hpp
mu: float = -0.055  # should match Water::mu in constants.hpp
ocean_temperature = -1.54
ocean_salinity = ocean_temperature / mu

<<<<<<< HEAD
initializer.mask[:, :] = 1
initializer.cice[:, :] = 1.
initializer.hice[:, :] = 2.
initializer.hsnow[:, :] = 0.3
initializer.sss[:, :] = ocean_salinity
initializer.sst[:, :] = ocean_salinity * mu
initializer.tice[:, :, :] = ice_salinity * mu
=======
mask = datagrp.createVariable("mask", "f8", field_dims)
mask[:, :] = [[1]]
cice = datagrp.createVariable("cice", "f8", field_dims)
cice[:, :] = 1.
hice = datagrp.createVariable("hice", "f8", field_dims)
hice[:, :] = 3.00
hsnow = datagrp.createVariable("hsnow", "f8", field_dims)
hsnow[:, :] = 0.3
sss = datagrp.createVariable("sss", "f8", field_dims)
sss[:, :] = ocean_salinity
sst = datagrp.createVariable("sst", "f8", field_dims)
sst[:, :] = ocean_temperature
tice = datagrp.createVariable("tice", "f8", zfield_dims)
tice[:, :, :] = ice_salinity * mu
# Ice is at rest
u = datagrp.createVariable("u", "f8", field_dims)
u[:, :] = 0
v = datagrp.createVariable("v", "f8", field_dims)
v[:, :] = 0
root.close()
>>>>>>> ccb9f6d4
<|MERGE_RESOLUTION|>--- conflicted
+++ resolved
@@ -1,30 +1,4 @@
-<<<<<<< HEAD
 from make_init_base import initMaker
-=======
-import time
-
-import netCDF4
-import numpy as np
-
-root = netCDF4.Dataset("init_column.nc", "w", format="NETCDF4")
-metagrp = root.createGroup("structure")
-structure_name = "parametric_rectangular"
-metagrp.type = structure_name
-datagrp = root.createGroup("data")
-
-metagrp = root.createGroup("metadata")
-metagrp.type = structure_name
-confgrp = metagrp.createGroup("configuration") # But add nothing to it
-timegrp = metagrp.createGroup("time")
-time_var = timegrp.createVariable("time", "i8")
-data_time = 1263204000
-time_var[:] = data_time
-time.units = "seconds since 1970-01-01T00:00:00Z"
-formatted = timegrp.createVariable("formatted", str)
-formatted.format = "%Y-%m-%dT%H:%M:%SZ"
-formatted[0] = "2010-01-01T00:00:00Z"
-datagrp = root.createGroup("data")
->>>>>>> ccb9f6d4
 
 nfirst = 1
 nsecond = 1
@@ -38,33 +12,10 @@
 ocean_temperature = -1.54
 ocean_salinity = ocean_temperature / mu
 
-<<<<<<< HEAD
 initializer.mask[:, :] = 1
 initializer.cice[:, :] = 1.
 initializer.hice[:, :] = 2.
 initializer.hsnow[:, :] = 0.3
 initializer.sss[:, :] = ocean_salinity
-initializer.sst[:, :] = ocean_salinity * mu
-initializer.tice[:, :, :] = ice_salinity * mu
-=======
-mask = datagrp.createVariable("mask", "f8", field_dims)
-mask[:, :] = [[1]]
-cice = datagrp.createVariable("cice", "f8", field_dims)
-cice[:, :] = 1.
-hice = datagrp.createVariable("hice", "f8", field_dims)
-hice[:, :] = 3.00
-hsnow = datagrp.createVariable("hsnow", "f8", field_dims)
-hsnow[:, :] = 0.3
-sss = datagrp.createVariable("sss", "f8", field_dims)
-sss[:, :] = ocean_salinity
-sst = datagrp.createVariable("sst", "f8", field_dims)
-sst[:, :] = ocean_temperature
-tice = datagrp.createVariable("tice", "f8", zfield_dims)
-tice[:, :, :] = ice_salinity * mu
-# Ice is at rest
-u = datagrp.createVariable("u", "f8", field_dims)
-u[:, :] = 0
-v = datagrp.createVariable("v", "f8", field_dims)
-v[:, :] = 0
-root.close()
->>>>>>> ccb9f6d4
+initializer.sst[:, :] = ocean_temperature
+initializer.tice[:, :, :] = ice_salinity * mu